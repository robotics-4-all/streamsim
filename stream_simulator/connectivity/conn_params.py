#!/usr/bin/python
# -*- coding: utf-8 -*-

class ConnParams:
    type = "redis"

    @staticmethod
    def get(type):
        if type == "amqp":
            from commlib.transports.amqp import ConnectionParameters
            conn_params = ConnectionParameters()
            conn_params.credentials.username = 'bot'
            conn_params.credentials.password = 'b0t'

            conn_params.host = 'localhost'
            conn_params.port = 5672
<<<<<<< HEAD
            conn_params.vhost = "sim"
=======
            conn_params.vhost = "/"
            #
            # conn_params.host = 'tektrain-cloud.ddns.net'
            # conn_params.port = 5672
            # conn_params.vhost = "sim"

>>>>>>> af8b20e3
            return conn_params
        elif type == "redis":
            from commlib.transports.redis import ConnectionParameters
            conn_params = ConnectionParameters()
            conn_params.host = "localhost"
            conn_params.port = 6379
            return conn_params
<|MERGE_RESOLUTION|>--- conflicted
+++ resolved
@@ -1,33 +1,31 @@
-#!/usr/bin/python
-# -*- coding: utf-8 -*-
-
-class ConnParams:
-    type = "redis"
-
-    @staticmethod
-    def get(type):
-        if type == "amqp":
-            from commlib.transports.amqp import ConnectionParameters
-            conn_params = ConnectionParameters()
-            conn_params.credentials.username = 'bot'
-            conn_params.credentials.password = 'b0t'
-
-            conn_params.host = 'localhost'
-            conn_params.port = 5672
-<<<<<<< HEAD
-            conn_params.vhost = "sim"
-=======
-            conn_params.vhost = "/"
-            #
-            # conn_params.host = 'tektrain-cloud.ddns.net'
-            # conn_params.port = 5672
-            # conn_params.vhost = "sim"
-
->>>>>>> af8b20e3
-            return conn_params
-        elif type == "redis":
-            from commlib.transports.redis import ConnectionParameters
-            conn_params = ConnectionParameters()
-            conn_params.host = "localhost"
-            conn_params.port = 6379
-            return conn_params
+#!/usr/bin/python
+# -*- coding: utf-8 -*-
+
+class ConnParams:
+    type = "redis"
+
+    @staticmethod
+    def get(type):
+        if type == "amqp":
+            from commlib.transports.amqp import ConnectionParameters
+            conn_params = ConnectionParameters()
+            conn_params.credentials.username = 'bot'
+            conn_params.credentials.password = 'b0t'
+
+            # local host sfhmmy params
+            conn_params.host = 'localhost'
+            conn_params.port = 5672
+            conn_params.vhost = "/"
+            
+            # remote broker for tektrain platform
+            # conn_params.host = 'tektrain-cloud.ddns.net'
+            # conn_params.port = 5672
+            # conn_params.vhost = "sim"
+
+            return conn_params
+        elif type == "redis":
+            from commlib.transports.redis import ConnectionParameters
+            conn_params = ConnectionParameters()
+            conn_params.host = "localhost"
+            conn_params.port = 6379
+            return conn_params