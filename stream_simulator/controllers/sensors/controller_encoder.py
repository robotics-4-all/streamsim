#!/usr/bin/python
# -*- coding: utf-8 -*-

import time
import json
import math
import logging
import threading
import random

from commlib.logger import Logger
from stream_simulator.connectivity import CommlibFactory
from stream_simulator.base_classes import BaseThing

class EncoderController(BaseThing):
    def __init__(self, conf = None, package = None):
        if package["logger"] is None:
            self.logger = Logger(conf["name"])
        else:
            self.logger = package["logger"]

        super(self.__class__, self).__init__()
        id = "d_" + str(BaseThing.id)
        name = id
        if 'name' in conf:
            name = conf['name']
        _category = "sensor"
        _class = "encoder"
        _subclass = "absolute"
        _pack = package["name"]

        info = {
            "type": "ENCODER",
            "brand": "simple",
            "base_topic": f"{_pack}.{_category}.{_class}.{_subclass}.{name}",
            "name": name,
            "place": conf["place"],
            "id": id,
            "enabled": True,
            "orientation": conf["orientation"],
            "hz": conf["hz"],
            "mode": package["mode"],
            "speak_mode": package["speak_mode"],
            "namespace": package["namespace"],
            "sensor_configuration": conf["sensor_configuration"],
            "device_name": package["device_name"],
<<<<<<< HEAD
            "categorization": {
                "host_type": "robot",
                "place": _pack.split(".")[-1],
                "category": _category,
                "class": _class,
                "subclass": [_subclass],
                "name": name
=======
            "endpoints":{
                "enable": "rpc",
                "disable": "rpc",
                "data": "publisher"
            },
            "data_models": {
                "data": ["rps"]
>>>>>>> bbfdcf82
            }
        }

        self.info = info
        self.name = info["name"]
        self.conf = info["sensor_configuration"]
        self.base_topic = info["base_topic"]
        self.derp_data_key = info["base_topic"] + ".raw"
        self.robot = _pack.split(".")[-1]
        self.place = conf["place"]
        self.motion_derpme_topic = None

        self.wheel_radius = 0.02
        self.linear_coeff = 1.0 / (2 * math.pi * self.wheel_radius)
        self.angular_coeff = 3.0 # this should change

        # tf handling
        tf_package = {
            "type": "robot",
            "subtype": {
                "category": _category,
                "class": _class,
                "subclass": [_subclass]
            },
            "pose": conf["pose"],
            "base_topic": info['base_topic'],
            "name": self.name
        }
        tf_package['host'] = package['device_name']
        tf_package['host_type'] = 'robot'
        package["tf_declare"].call(tf_package)

        self.publisher = CommlibFactory.getPublisher(
            broker = "redis",
            topic = self.base_topic + ".data"
        )

        if self.info["mode"] == "real":
            from pidevices import DfRobotWheelEncoderPiGPIO

            self.sensor = DfRobotWheelEncoderPiGPIO(pin=self.conf["pin"],
                                                      resolution = 10,
                                                      name=self.name,
                                                      max_data_length=self.conf["max_data_length"])

        self.enable_rpc_server = CommlibFactory.getRPCService(
            broker = "redis",
            callback = self.enable_callback,
            rpc_name = info["base_topic"] + ".enable"
        )
        self.disable_rpc_server = CommlibFactory.getRPCService(
            broker = "redis",
            callback = self.disable_callback,
            rpc_name = info["base_topic"] + ".disable"
        )

    def sensor_read(self):
        self.logger.info("Encoder {} sensor read thread started".format(self.info["id"]))
        period = 1.0 / self.info["hz"]

        while self.info["enabled"]:
            time.sleep(period)
            
            if self.info["mode"] == "mock":
                self.data = float(random.uniform(1000,2000))
            elif self.info["mode"] == "simulation":
                time.sleep(1)
                if self.motion_derpme_topic == None:
                    rpc_cl = CommlibFactory.getRPCClient(
                        rpc_name = f"robot.{self.robot}.nodes_detector.get_connected_devices"
                    )
                    res = None
                    while res == None: # if server is unready
                        res = rpc_cl.call({})
                    for d in res['devices']:
                        if d['type'] == "SKID_STEER":
                            self.motion_derpme_topic = d['base_topic'] + '.raw'

                # get the two last velocities
                rl = CommlibFactory.derp_client.lget(
                    self.motion_derpme_topic, 0, -1
                )
                self.data = 0
                if len(rl['val']) == 0:
                    pass
                elif len(rl['val']) == 1:
                    t = 0
                    data = rl['val'][0]['data']
                    # check timestamps:
                    if rl['val'][0]['timestamp'] < time.time() - period:
                        # the whole period had the velocity
                        t = period
                        # print("vel was", rl['val'][0]['data'], "for", period, "sec")
                    else:
                        t = time.time() - rl['val'][0]['timestamp']

                    lin_factor = self.linear_coeff * t * data['linear']
                    if "L" in self.place:
                        rot_factor = - self.angular_coeff * t * data['angular']
                    else:
                        rot_factor = self.angular_coeff * t * data['angular']

                    self.data = lin_factor + rot_factor
                    # print("Case 1", t, lin_factor, rot_factor, self.data, self.name)

                else:
                    # check timestamps:
                    if rl['val'][0]['timestamp'] < time.time() - period:
                        # the whole period had the velocity
                        t = period
                        data = rl['val'][0]['data']
                        lin_factor = self.linear_coeff * t * data['linear']
                        if "L" in self.place:
                            rot_factor = - self.angular_coeff * t * data['angular']
                        else:
                            rot_factor = self.angular_coeff * t * data['angular']
                        self.data = lin_factor + rot_factor

                        # print("Case 1", t, lin_factor, rot_factor, self.data, self.name)
                    else:
                        t = time.time() - rl['val'][0]['timestamp']
                        data = rl['val'][0]['data']
                        lin_factor = self.linear_coeff * t * data['linear']
                        if "L" in self.place:
                            rot_factor = - self.angular_coeff * t * data['angular']
                        else:
                            rot_factor = self.angular_coeff * t * data['angular']
                        self.data = lin_factor + rot_factor
                        # print("Case 3", t, lin_factor, rot_factor, self.data, self.name)

                        # we must take the prev as well
                        t_p = time.time() - rl['val'][1]['timestamp']
                        if t_p > period:
                            t_p = period - t
                            data = rl['val'][1]['data']
                            lin_factor = self.linear_coeff * t_p * data['linear']
                            if "L" in self.place:
                                rot_factor = - self.angular_coeff * t_p * data['angular']
                            else:
                                rot_factor = self.angular_coeff * t_p * data['angular']
                            self.data += lin_factor + rot_factor

                            # print("Case 3.2", t_p, lin_factor, rot_factor, self.data, self.name)

            else: # The real deal
                self.data = self.sensor.read()["rps"]

            # Publishing value:
            self.publisher.publish({
                "rps": self.data,
                "timestamp": time.time()
            })
            # print("storing", self.data, self.place)

            # Storing value:
            r = CommlibFactory.derp_client.lset(
                self.derp_data_key,
                [{
                    "rps": self.data,
                    "timestamp": time.time()
                }]
            )

        self.logger.info("Encoder {} sensor read thread stopped".format(self.info["id"]))

    def enable_callback(self, message, meta):
        self.info["enabled"] = True
        self.info["hz"] = message["hz"]
        self.info["queue_size"] = message["queue_size"]

        self.sensor_read_thread = threading.Thread(target = self.sensor_read)
        self.sensor_read_thread.start()
        return {"enabled": True}

    def disable_callback(self, message, meta):
        self.info["enabled"] = False
        self.logger.info("Encoder {} stops reading".format(self.info["id"]))
        return {"enabled": False}

    def start(self):
        self.enable_rpc_server.run()
        self.disable_rpc_server.run()

        if self.info["enabled"]:
            self.sensor_read_thread = threading.Thread(target = self.sensor_read)
            self.sensor_read_thread.start()
            self.logger.info("Encoder {} reads with {} Hz".format(self.info["id"], self.info["hz"]))

            if self.info["mode"] == "real":
                self.sensor.start()

    def stop(self):
        self.info["enabled"] = False

        self.enable_rpc_server.stop()
        self.disable_rpc_server.stop()

        if self.info["mode"] == "real":
            self.sensor.stop()
<|MERGE_RESOLUTION|>--- conflicted
+++ resolved
@@ -1,262 +1,252 @@
-#!/usr/bin/python
-# -*- coding: utf-8 -*-
-
-import time
-import json
-import math
-import logging
-import threading
-import random
-
-from commlib.logger import Logger
-from stream_simulator.connectivity import CommlibFactory
-from stream_simulator.base_classes import BaseThing
-
-class EncoderController(BaseThing):
-    def __init__(self, conf = None, package = None):
-        if package["logger"] is None:
-            self.logger = Logger(conf["name"])
-        else:
-            self.logger = package["logger"]
-
-        super(self.__class__, self).__init__()
-        id = "d_" + str(BaseThing.id)
-        name = id
-        if 'name' in conf:
-            name = conf['name']
-        _category = "sensor"
-        _class = "encoder"
-        _subclass = "absolute"
-        _pack = package["name"]
-
-        info = {
-            "type": "ENCODER",
-            "brand": "simple",
-            "base_topic": f"{_pack}.{_category}.{_class}.{_subclass}.{name}",
-            "name": name,
-            "place": conf["place"],
-            "id": id,
-            "enabled": True,
-            "orientation": conf["orientation"],
-            "hz": conf["hz"],
-            "mode": package["mode"],
-            "speak_mode": package["speak_mode"],
-            "namespace": package["namespace"],
-            "sensor_configuration": conf["sensor_configuration"],
-            "device_name": package["device_name"],
-<<<<<<< HEAD
-            "categorization": {
-                "host_type": "robot",
-                "place": _pack.split(".")[-1],
-                "category": _category,
-                "class": _class,
-                "subclass": [_subclass],
-                "name": name
-=======
-            "endpoints":{
-                "enable": "rpc",
-                "disable": "rpc",
-                "data": "publisher"
-            },
-            "data_models": {
-                "data": ["rps"]
->>>>>>> bbfdcf82
-            }
-        }
-
-        self.info = info
-        self.name = info["name"]
-        self.conf = info["sensor_configuration"]
-        self.base_topic = info["base_topic"]
-        self.derp_data_key = info["base_topic"] + ".raw"
-        self.robot = _pack.split(".")[-1]
-        self.place = conf["place"]
-        self.motion_derpme_topic = None
-
-        self.wheel_radius = 0.02
-        self.linear_coeff = 1.0 / (2 * math.pi * self.wheel_radius)
-        self.angular_coeff = 3.0 # this should change
-
-        # tf handling
-        tf_package = {
-            "type": "robot",
-            "subtype": {
-                "category": _category,
-                "class": _class,
-                "subclass": [_subclass]
-            },
-            "pose": conf["pose"],
-            "base_topic": info['base_topic'],
-            "name": self.name
-        }
-        tf_package['host'] = package['device_name']
-        tf_package['host_type'] = 'robot'
-        package["tf_declare"].call(tf_package)
-
-        self.publisher = CommlibFactory.getPublisher(
-            broker = "redis",
-            topic = self.base_topic + ".data"
-        )
-
-        if self.info["mode"] == "real":
-            from pidevices import DfRobotWheelEncoderPiGPIO
-
-            self.sensor = DfRobotWheelEncoderPiGPIO(pin=self.conf["pin"],
-                                                      resolution = 10,
-                                                      name=self.name,
-                                                      max_data_length=self.conf["max_data_length"])
-
-        self.enable_rpc_server = CommlibFactory.getRPCService(
-            broker = "redis",
-            callback = self.enable_callback,
-            rpc_name = info["base_topic"] + ".enable"
-        )
-        self.disable_rpc_server = CommlibFactory.getRPCService(
-            broker = "redis",
-            callback = self.disable_callback,
-            rpc_name = info["base_topic"] + ".disable"
-        )
-
-    def sensor_read(self):
-        self.logger.info("Encoder {} sensor read thread started".format(self.info["id"]))
-        period = 1.0 / self.info["hz"]
-
-        while self.info["enabled"]:
-            time.sleep(period)
-            
-            if self.info["mode"] == "mock":
-                self.data = float(random.uniform(1000,2000))
-            elif self.info["mode"] == "simulation":
-                time.sleep(1)
-                if self.motion_derpme_topic == None:
-                    rpc_cl = CommlibFactory.getRPCClient(
-                        rpc_name = f"robot.{self.robot}.nodes_detector.get_connected_devices"
-                    )
-                    res = None
-                    while res == None: # if server is unready
-                        res = rpc_cl.call({})
-                    for d in res['devices']:
-                        if d['type'] == "SKID_STEER":
-                            self.motion_derpme_topic = d['base_topic'] + '.raw'
-
-                # get the two last velocities
-                rl = CommlibFactory.derp_client.lget(
-                    self.motion_derpme_topic, 0, -1
-                )
-                self.data = 0
-                if len(rl['val']) == 0:
-                    pass
-                elif len(rl['val']) == 1:
-                    t = 0
-                    data = rl['val'][0]['data']
-                    # check timestamps:
-                    if rl['val'][0]['timestamp'] < time.time() - period:
-                        # the whole period had the velocity
-                        t = period
-                        # print("vel was", rl['val'][0]['data'], "for", period, "sec")
-                    else:
-                        t = time.time() - rl['val'][0]['timestamp']
-
-                    lin_factor = self.linear_coeff * t * data['linear']
-                    if "L" in self.place:
-                        rot_factor = - self.angular_coeff * t * data['angular']
-                    else:
-                        rot_factor = self.angular_coeff * t * data['angular']
-
-                    self.data = lin_factor + rot_factor
-                    # print("Case 1", t, lin_factor, rot_factor, self.data, self.name)
-
-                else:
-                    # check timestamps:
-                    if rl['val'][0]['timestamp'] < time.time() - period:
-                        # the whole period had the velocity
-                        t = period
-                        data = rl['val'][0]['data']
-                        lin_factor = self.linear_coeff * t * data['linear']
-                        if "L" in self.place:
-                            rot_factor = - self.angular_coeff * t * data['angular']
-                        else:
-                            rot_factor = self.angular_coeff * t * data['angular']
-                        self.data = lin_factor + rot_factor
-
-                        # print("Case 1", t, lin_factor, rot_factor, self.data, self.name)
-                    else:
-                        t = time.time() - rl['val'][0]['timestamp']
-                        data = rl['val'][0]['data']
-                        lin_factor = self.linear_coeff * t * data['linear']
-                        if "L" in self.place:
-                            rot_factor = - self.angular_coeff * t * data['angular']
-                        else:
-                            rot_factor = self.angular_coeff * t * data['angular']
-                        self.data = lin_factor + rot_factor
-                        # print("Case 3", t, lin_factor, rot_factor, self.data, self.name)
-
-                        # we must take the prev as well
-                        t_p = time.time() - rl['val'][1]['timestamp']
-                        if t_p > period:
-                            t_p = period - t
-                            data = rl['val'][1]['data']
-                            lin_factor = self.linear_coeff * t_p * data['linear']
-                            if "L" in self.place:
-                                rot_factor = - self.angular_coeff * t_p * data['angular']
-                            else:
-                                rot_factor = self.angular_coeff * t_p * data['angular']
-                            self.data += lin_factor + rot_factor
-
-                            # print("Case 3.2", t_p, lin_factor, rot_factor, self.data, self.name)
-
-            else: # The real deal
-                self.data = self.sensor.read()["rps"]
-
-            # Publishing value:
-            self.publisher.publish({
-                "rps": self.data,
-                "timestamp": time.time()
-            })
-            # print("storing", self.data, self.place)
-
-            # Storing value:
-            r = CommlibFactory.derp_client.lset(
-                self.derp_data_key,
-                [{
-                    "rps": self.data,
-                    "timestamp": time.time()
-                }]
-            )
-
-        self.logger.info("Encoder {} sensor read thread stopped".format(self.info["id"]))
-
-    def enable_callback(self, message, meta):
-        self.info["enabled"] = True
-        self.info["hz"] = message["hz"]
-        self.info["queue_size"] = message["queue_size"]
-
-        self.sensor_read_thread = threading.Thread(target = self.sensor_read)
-        self.sensor_read_thread.start()
-        return {"enabled": True}
-
-    def disable_callback(self, message, meta):
-        self.info["enabled"] = False
-        self.logger.info("Encoder {} stops reading".format(self.info["id"]))
-        return {"enabled": False}
-
-    def start(self):
-        self.enable_rpc_server.run()
-        self.disable_rpc_server.run()
-
-        if self.info["enabled"]:
-            self.sensor_read_thread = threading.Thread(target = self.sensor_read)
-            self.sensor_read_thread.start()
-            self.logger.info("Encoder {} reads with {} Hz".format(self.info["id"], self.info["hz"]))
-
-            if self.info["mode"] == "real":
-                self.sensor.start()
-
-    def stop(self):
-        self.info["enabled"] = False
-
-        self.enable_rpc_server.stop()
-        self.disable_rpc_server.stop()
-
-        if self.info["mode"] == "real":
-            self.sensor.stop()
+#!/usr/bin/python
+# -*- coding: utf-8 -*-
+
+import time
+import json
+import math
+import logging
+import threading
+import random
+
+from commlib.logger import Logger
+from stream_simulator.connectivity import CommlibFactory
+from stream_simulator.base_classes import BaseThing
+
+class EncoderController(BaseThing):
+    def __init__(self, conf = None, package = None):
+        if package["logger"] is None:
+            self.logger = Logger(conf["name"])
+        else:
+            self.logger = package["logger"]
+
+        super(self.__class__, self).__init__()
+        id = "d_" + str(BaseThing.id)
+        name = id
+        if 'name' in conf:
+            name = conf['name']
+        _category = "sensor"
+        _class = "encoder"
+        _subclass = "absolute"
+        _pack = package["name"]
+
+        info = {
+            "type": "ENCODER",
+            "brand": "simple",
+            "base_topic": f"{_pack}.{_category}.{_class}.{_subclass}.{name}",
+            "name": name,
+            "place": conf["place"],
+            "id": id,
+            "enabled": True,
+            "orientation": conf["orientation"],
+            "hz": conf["hz"],
+            "mode": package["mode"],
+            "speak_mode": package["speak_mode"],
+            "namespace": package["namespace"],
+            "sensor_configuration": conf["sensor_configuration"],
+            "device_name": package["device_name"],
+            "categorization": {
+                "host_type": "robot",
+                "place": _pack.split(".")[-1],
+                "category": _category,
+                "class": _class,
+                "subclass": [_subclass],
+                "name": name
+            }
+        }
+
+        self.info = info
+        self.name = info["name"]
+        self.conf = info["sensor_configuration"]
+        self.base_topic = info["base_topic"]
+        self.derp_data_key = info["base_topic"] + ".raw"
+        self.robot = _pack.split(".")[-1]
+        self.place = conf["place"]
+        self.motion_derpme_topic = None
+
+        self.wheel_radius = 0.02
+        self.linear_coeff = 1.0 / (2 * math.pi * self.wheel_radius)
+        self.angular_coeff = 3.0 # this should change
+
+        # tf handling
+        tf_package = {
+            "type": "robot",
+            "subtype": {
+                "category": _category,
+                "class": _class,
+                "subclass": [_subclass]
+            },
+            "pose": conf["pose"],
+            "base_topic": info['base_topic'],
+            "name": self.name
+        }
+        tf_package['host'] = package['device_name']
+        tf_package['host_type'] = 'robot'
+        package["tf_declare"].call(tf_package)
+
+        self.publisher = CommlibFactory.getPublisher(
+            broker = "redis",
+            topic = self.base_topic + ".data"
+        )
+
+        if self.info["mode"] == "real":
+            from pidevices import DfRobotWheelEncoderPiGPIO
+
+            self.sensor = DfRobotWheelEncoderPiGPIO(pin=self.conf["pin"],
+                                                      resolution = 10,
+                                                      name=self.name,
+                                                      max_data_length=self.conf["max_data_length"])
+
+        self.enable_rpc_server = CommlibFactory.getRPCService(
+            broker = "redis",
+            callback = self.enable_callback,
+            rpc_name = info["base_topic"] + ".enable"
+        )
+        self.disable_rpc_server = CommlibFactory.getRPCService(
+            broker = "redis",
+            callback = self.disable_callback,
+            rpc_name = info["base_topic"] + ".disable"
+        )
+
+    def sensor_read(self):
+        self.logger.info("Encoder {} sensor read thread started".format(self.info["id"]))
+        period = 1.0 / self.info["hz"]
+
+        while self.info["enabled"]:
+            time.sleep(period)
+            
+            if self.info["mode"] == "mock":
+                self.data = float(random.uniform(1000,2000))
+            elif self.info["mode"] == "simulation":
+                time.sleep(1)
+                if self.motion_derpme_topic == None:
+                    rpc_cl = CommlibFactory.getRPCClient(
+                        rpc_name = f"robot.{self.robot}.nodes_detector.get_connected_devices"
+                    )
+                    res = None
+                    while res == None: # if server is unready
+                        res = rpc_cl.call({})
+                    for d in res['devices']:
+                        if d['type'] == "SKID_STEER":
+                            self.motion_derpme_topic = d['base_topic'] + '.raw'
+
+                # get the two last velocities
+                rl = CommlibFactory.derp_client.lget(
+                    self.motion_derpme_topic, 0, -1
+                )
+                self.data = 0
+                if len(rl['val']) == 0:
+                    pass
+                elif len(rl['val']) == 1:
+                    t = 0
+                    data = rl['val'][0]['data']
+                    # check timestamps:
+                    if rl['val'][0]['timestamp'] < time.time() - period:
+                        # the whole period had the velocity
+                        t = period
+                        # print("vel was", rl['val'][0]['data'], "for", period, "sec")
+                    else:
+                        t = time.time() - rl['val'][0]['timestamp']
+
+                    lin_factor = self.linear_coeff * t * data['linear']
+                    if "L" in self.place:
+                        rot_factor = - self.angular_coeff * t * data['angular']
+                    else:
+                        rot_factor = self.angular_coeff * t * data['angular']
+
+                    self.data = lin_factor + rot_factor
+                    # print("Case 1", t, lin_factor, rot_factor, self.data, self.name)
+
+                else:
+                    # check timestamps:
+                    if rl['val'][0]['timestamp'] < time.time() - period:
+                        # the whole period had the velocity
+                        t = period
+                        data = rl['val'][0]['data']
+                        lin_factor = self.linear_coeff * t * data['linear']
+                        if "L" in self.place:
+                            rot_factor = - self.angular_coeff * t * data['angular']
+                        else:
+                            rot_factor = self.angular_coeff * t * data['angular']
+                        self.data = lin_factor + rot_factor
+
+                        # print("Case 1", t, lin_factor, rot_factor, self.data, self.name)
+                    else:
+                        t = time.time() - rl['val'][0]['timestamp']
+                        data = rl['val'][0]['data']
+                        lin_factor = self.linear_coeff * t * data['linear']
+                        if "L" in self.place:
+                            rot_factor = - self.angular_coeff * t * data['angular']
+                        else:
+                            rot_factor = self.angular_coeff * t * data['angular']
+                        self.data = lin_factor + rot_factor
+                        # print("Case 3", t, lin_factor, rot_factor, self.data, self.name)
+
+                        # we must take the prev as well
+                        t_p = time.time() - rl['val'][1]['timestamp']
+                        if t_p > period:
+                            t_p = period - t
+                            data = rl['val'][1]['data']
+                            lin_factor = self.linear_coeff * t_p * data['linear']
+                            if "L" in self.place:
+                                rot_factor = - self.angular_coeff * t_p * data['angular']
+                            else:
+                                rot_factor = self.angular_coeff * t_p * data['angular']
+                            self.data += lin_factor + rot_factor
+
+                            # print("Case 3.2", t_p, lin_factor, rot_factor, self.data, self.name)
+
+            else: # The real deal
+                self.data = self.sensor.read()["rps"]
+
+            # Publishing value:
+            self.publisher.publish({
+                "rps": self.data,
+                "timestamp": time.time()
+            })
+            # print("storing", self.data, self.place)
+
+            # Storing value:
+            r = CommlibFactory.derp_client.lset(
+                self.derp_data_key,
+                [{
+                    "rps": self.data,
+                    "timestamp": time.time()
+                }]
+            )
+
+        self.logger.info("Encoder {} sensor read thread stopped".format(self.info["id"]))
+
+    def enable_callback(self, message, meta):
+        self.info["enabled"] = True
+        self.info["hz"] = message["hz"]
+        self.info["queue_size"] = message["queue_size"]
+
+        self.sensor_read_thread = threading.Thread(target = self.sensor_read)
+        self.sensor_read_thread.start()
+        return {"enabled": True}
+
+    def disable_callback(self, message, meta):
+        self.info["enabled"] = False
+        self.logger.info("Encoder {} stops reading".format(self.info["id"]))
+        return {"enabled": False}
+
+    def start(self):
+        self.enable_rpc_server.run()
+        self.disable_rpc_server.run()
+
+        if self.info["enabled"]:
+            self.sensor_read_thread = threading.Thread(target = self.sensor_read)
+            self.sensor_read_thread.start()
+            self.logger.info("Encoder {} reads with {} Hz".format(self.info["id"], self.info["hz"]))
+
+            if self.info["mode"] == "real":
+                self.sensor.start()
+
+    def stop(self):
+        self.info["enabled"] = False
+
+        self.enable_rpc_server.stop()
+        self.disable_rpc_server.stop()
+
+        if self.info["mode"] == "real":
+            self.sensor.stop()