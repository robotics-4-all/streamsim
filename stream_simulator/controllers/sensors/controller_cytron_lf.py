#!/usr/bin/python
# -*- coding: utf-8 -*-

import time
import json
import math
import logging
import threading
import random

from colorama import Fore, Style
from commlib.logger import Logger
from stream_simulator.connectivity import CommlibFactory
from stream_simulator.base_classes import BaseThing

class CytronLFController(BaseThing):
    def __init__(self, conf = None, package = None):
        if package["logger"] is None:
            self.logger = Logger(conf["name"])
        else:
            self.logger = package["logger"]

        super(self.__class__, self).__init__()

        id = "d_" + str(BaseThing.id)
        name = id
        if 'name' in conf:
            name = conf['name']
        _category = "sensor"
        _class = "line_follow"
        _subclass = "none"
        _pack = package["name"]

        info = {
            "type": "LINE_FOLLOWER",
            "brand": "line_follower",
            "base_topic": f"{_pack}.{_category}.{_class}.{_subclass}.{name}",
            "name": name,
            "place": conf["place"],
            "id": id,
            "enabled": True,
            "orientation": conf["orientation"],
            "hz": conf["hz"],
            "queue_size": 100,
            "mode": package["mode"],
            "speak_mode": package["speak_mode"],
            "namespace": package["namespace"],
            "sensor_configuration": conf["sensor_configuration"],
            "device_name": package["device_name"],
<<<<<<< HEAD
            "categorization": {
                "host_type": "robot",
                "place": _pack.split(".")[-1],
                "category": _category,
                "class": _class,
                "subclass": [_subclass],
                "name": name
=======
            "endpoints":{
                "enable": "rpc",
                "disable": "rpc",
                "data": "publisher",
                "calibrate": "rpc"
            },
            "data_models": {
                "data": ["so_1", "so_2", "so_3", "so_4", "so_5"]
>>>>>>> bbfdcf82
            }
        }

        self.info = info
        self.name = info["name"]
        self.conf = info["sensor_configuration"]
        self.base_topic = info["base_topic"]
        self.derp_data_key = info["base_topic"] + ".raw"

        # tf handling
        tf_package = {
            "type": "robot",
            "subtype": {
                "category": _category,
                "class": _class,
                "subclass": [_subclass]
            },
            "pose": conf["pose"],
            "base_topic": info['base_topic'],
            "name": self.name
        }
        tf_package['host'] = package['device_name']
        tf_package['host_type'] = 'robot'
        if 'host' in conf:
            tf_package['host'] = conf['host']
            tf_package['host_type'] = 'pan_tilt'
        package["tf_declare"].call(tf_package)

        self.publisher = CommlibFactory.getPublisher(
            broker = "redis",
            topic = self.base_topic + ".data"
        )

        self.callibration_server = CommlibFactory.getRPCService(
            broker = "redis",
            callback = self.calibrate_callback,
            rpc_name = self.base_topic + ".calibrate"
        )

        if self.info["mode"] == "real":
            from pidevices import CytronLfLSS05Mcp23017

            self.lf_sensor = CytronLfLSS05Mcp23017(bus=self.conf["bus"],
                                                address=self.conf["address"],
                                                mode=self.conf["mode"],
                                                so_1=self.conf["so_1"],
                                                so_2=self.conf["so_2"],
                                                so_3=self.conf["so_3"],
                                                so_4=self.conf["so_4"],
                                                so_5=self.conf["so_5"],
                                                cal=self.conf["cal"],
                                                name=self.name,
                                                max_data_length=self.conf["max_data_length"])
            self.lf_sensor.calibrate()

        self.enable_rpc_server = CommlibFactory.getRPCService(
            broker = "redis",
            callback = self.enable_callback,
            rpc_name = info["base_topic"] + ".enable"
        )
        self.disable_rpc_server = CommlibFactory.getRPCService(
            broker = "redis",
            callback = self.disable_callback,
            rpc_name = info["base_topic"] + ".disable"
        )

    def sensor_read(self):
        self.logger.info("Cytron-LF {} sensor read thread started".format(self.info["id"]))

        while self.info["enabled"]:
            time.sleep(1.0 / self.info["hz"])

            val = {}

            if self.info["mode"] == "mock":
                val = {
                    "so_1": 1 if (random.uniform(0,1) > 0.5) else 0,
                    "so_2": 1 if (random.uniform(0,1) > 0.5) else 0,
                    "so_3": 1 if (random.uniform(0,1) > 0.5) else 0,
                    "so_4": 1 if (random.uniform(0,1) > 0.5) else 0,
                    "so_5": 1 if (random.uniform(0,1) > 0.5) else 0
                }

            elif self.info["mode"] == "simulation":
                try:
                    val = {
                        "so_1": 1 if (random.uniform(0,1) > 0.5) else 0,
                        "so_2": 1 if (random.uniform(0,1) > 0.5) else 0,
                        "so_3": 1 if (random.uniform(0,1) > 0.5) else 0,
                        "so_4": 1 if (random.uniform(0,1) > 0.5) else 0,
                        "so_5": 1 if (random.uniform(0,1) > 0.5) else 0
                    }
                except:
                    self.logger.warning("Pose not got yet..")
            else: # The real deal
                data = self.lf_sensor.read()

                val = data._asdict()

            # Publishing value:
            self.publisher.publish({
                'so_1': val['so_1'],
                'so_2': val['so_2'],
                'so_3': val['so_3'],
                'so_4': val['so_4'],
                'so_5': val['so_5']
            })

            # Storing value:
            r = CommlibFactory.derp_client.lset(
                self.derp_data_key,
                [{
                    "data": {
                        'so_1': val['so_1'],
                        'so_2': val['so_2'],
                        'so_3': val['so_3'],
                        'so_4': val['so_4'],
                        'so_5': val['so_5']
                    },
                    "timestamp": time.time()
                }]
            )

        self.logger.info("Cytron-LF {} sensor read thread stopped".format(self.info["id"]))

    def calibrate_callback(self, message, meta):
        if self.info["mode"] == "real":
            self.lf_sensor.calibrate()

    def enable_callback(self, message, meta):
        self.info["enabled"] = True
        self.info["hz"] = message["hz"]
        self.info["queue_size"] = message["queue_size"]

        self.memory = self.info["queue_size"] * [0]
        self.sensor_read_thread = threading.Thread(target = self.sensor_read)
        self.sensor_read_thread.start()
        return {"enabled": True}

    def disable_callback(self, message, meta):
        self.info["enabled"] = False
        self.logger.info("Cytron-LF {} stops reading".format(self.info["id"]))
        return {"enabled": False}

    def start(self):
        self.enable_rpc_server.run()
        self.disable_rpc_server.run()

        if self.info["mode"] == "real":
            self.callibration_server.run()

        if self.info["enabled"]:
            self.memory = self.info["queue_size"] * [0]
            self.sensor_read_thread = threading.Thread(target = self.sensor_read)
            self.sensor_read_thread.start()
            
            self.logger.info("Cytron Line Follower {} reads with {} Hz".format(self.info["id"], self.info["hz"]))

    def stop(self):
        self.info["enabled"] = False
        self.enable_rpc_server.stop()
        self.disable_rpc_server.stop()

        self.sensor_read_thread.join()

        # if we are on "real" mode and the controller has started then Terminate it
        if self.info["mode"] == "real":
            self.callibration_server.stop()
            self.lf_sensor.stop()
<|MERGE_RESOLUTION|>--- conflicted
+++ resolved
@@ -47,7 +47,6 @@
             "namespace": package["namespace"],
             "sensor_configuration": conf["sensor_configuration"],
             "device_name": package["device_name"],
-<<<<<<< HEAD
             "categorization": {
                 "host_type": "robot",
                 "place": _pack.split(".")[-1],
@@ -55,16 +54,6 @@
                 "class": _class,
                 "subclass": [_subclass],
                 "name": name
-=======
-            "endpoints":{
-                "enable": "rpc",
-                "disable": "rpc",
-                "data": "publisher",
-                "calibrate": "rpc"
-            },
-            "data_models": {
-                "data": ["so_1", "so_2", "so_3", "so_4", "so_5"]
->>>>>>> bbfdcf82
             }
         }
 
