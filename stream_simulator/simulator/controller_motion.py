#!/usr/bin/python
# -*- coding: utf-8 -*-

import time
import json
import math
import logging
import threading
import random

<<<<<<< HEAD
import wiringpi
=======
from colorama import Fore, Style
>>>>>>> 5f10d3c1

from commlib.logger import Logger

from .conn_params import ConnParams
if ConnParams.type == "amqp":
    from commlib.transports.amqp import RPCService, Subscriber
elif ConnParams.type == "redis":
    from commlib.transports.redis import RPCService, Subscriber



class MotionController:
    def __init__(self, info = None):
        self.logger = Logger(info["name"] + "-" + info["id"])

        self.info = info
        self.name = info["name"]
        self.conf = info["sensor_configuration"]

        if self.info["mode"] == "real":
            OUTPUT = 1

            self.E1 = self.conf["E1"]
            self.E2 = self.conf["E2"]
            self.M1 = self.conf["M1"]
            self.M2 = self.conf["M2"]

            wiringpi.wiringPiSetupGpio()
            wiringpi.pinMode(self.E1, OUTPUT)
            wiringpi.pinMode(self.E2, OUTPUT)
            wiringpi.pinMode(self.M1, OUTPUT)
            wiringpi.pinMode(self.M2, OUTPUT)

            wiringpi.softPwmCreate(self.E1, 0, 100) 
            wiringpi.softPwmCreate(self.E2, 0, 100)
            

            self.wheel_separation = self.conf["wheel_separation"]
            self.wheel_radius = self.conf["wheel_radius"]

            ## https://github.com/robotics-4-all/tektrain-ros-packages/blob/master/ros_packages/robot_hw_interfaces/motor_controller_hw_interface/motor_controller_hw_interface/motor_controller_hw_interface.py

        self._linear = 0
        self._angular = 0

        self.memory = 100 * [0]

        _topic = info["base_topic"] + "/set"
        self.vel_sub = Subscriber(
            conn_params=ConnParams.get("redis"),
            topic = _topic,
            on_message = self.cmd_vel)
        self.logger.info(f"{Fore.GREEN}Created redis Subscriber {_topic}{Style.RESET_ALL}")

        _topic = info["base_topic"] + "/get"
        self.motion_get_server = RPCService(
            conn_params=ConnParams.get("redis"),
            on_request=self.motion_get_callback,
            rpc_name=_topic)
        self.logger.info(f"{Fore.GREEN}Created redis RPCService {_topic}{Style.RESET_ALL}")

        self.enable_rpc_server = RPCService(
            conn_params=ConnParams.get("redis"),
            on_request=self.enable_callback,
            rpc_name=info["base_topic"] + "/enable")
        self.disable_rpc_server = RPCService(
            conn_params=ConnParams.get("redis"),
            on_request=self.disable_callback,
            rpc_name=info["base_topic"] + "/disable")

    def enable_callback(self, message, meta):
        self.info["enabled"] = True
        return {"enabled": True}

    def disable_callback(self, message, meta):
        self.info["enabled"] = False
        return {"enabled": False}

    def start(self):
        self.vel_sub.run()
        self.motion_get_server.run()

        self.enable_rpc_server.run()
        self.disable_rpc_server.run()

    def stop(self):
        self.vel_sub.stop()
        self.motion_get_server.stop()

        self.enable_rpc_server.stop()
        self.disable_rpc_server.stop()

        wiringpi.pinMode(self.M1, 0)
        wiringpi.pinMode(self.M2, 0)
        wiringpi.softPwmStop(self.E1)
        wiringpi.softPwmStop(self.E2)



    def memory_write(self, data):
        del self.memory[-1]
        self.memory.insert(0, data)
        self.logger.info("Robot {}: memory updated for {}".format(self.name, "leds"))

    def cmd_vel(self, message, meta):
        try:
            response = message
            self._linear = response['linear']
            self._angular = response['angular']
            self.memory_write([self._linear, self._angular])

            if self.info["mode"] == "mock":
                pass
            elif self.info["mode"] == "simulation":
                pass
            else: # The real deal
                #self.logger.warning("{} mode not implemented for {}".format(self.info["mode"], self.name))
                print("RUNING...............")

                if self._linear > 0:
                    print("writting pwm 1111", int(100 * self._linear))
                    wiringpi.digitalWrite(self.M1, 1)
                    wiringpi.digitalWrite(self.M2, 0)
                    wiringpi.softPwmWrite(self.E1, int(100 * self._linear))
                    wiringpi.softPwmWrite(self.E2, int(100 * self._linear))
                elif self._linear < 0:
                    print("writting pwm 2222", int(100 * self._linear))
                    wiringpi.digitalWrite(self.M1, 0)
                    wiringpi.digitalWrite(self.M2, 1)
                    wiringpi.softPwmWrite(self.E1, int(100 * abs(self._linear)))
                    wiringpi.softPwmWrite(self.E2, int(100 * abs(self._linear)))
                elif self._angular > 0:
                    wiringpi.digitalWrite(self.M1, 0)
                    wiringpi.digitalWrite(self.M2, 0)
                    wiringpi.softPwmWrite(self.E1, int(100 * self._angular))
                    wiringpi.softPwmWrite(self.E2, int(100 * self._angular))
                elif self._angular < 0:
                    wiringpi.digitalWrite(self.M1, 1)
                    wiringpi.digitalWrite(self.M2, 1)
                    wiringpi.softPwmWrite(self.E1, int(100 * abs(self._angular)))
                    wiringpi.softPwmWrite(self.E2, int(100 * abs(self._angular)))


            self.logger.info("{}: New motion command: {}, {}".format(self.name, self._linear, self._angular))
        except Exception as e:
            self.logger.error("{}: cmd_vel is wrongly formatted: {} - {}".format(self.name, str(e.__class__), str(e)))

    def motion_get_callback(self, message, meta):
        self.logger.info("Robot {}: Motion get callback: {}".format(self.name, message))
        try:
            _to = message["from"] + 1
            _from = message["to"]
        except Exception as e:
            self.logger.error("{}: Malformed message for motion get: {} - {}".format(self.name, str(e.__class__), str(e)))
            return []
        ret = {"data": []}
        for i in range(_from, _to): # 0 to -1
            timestamp = time.time()
            secs = int(timestamp)
            nanosecs = int((timestamp-secs) * 10**(9))
            ret["data"].append({
                "header":{
                    "stamp":{
                        "sec": secs,
                        "nanosec": nanosecs
                    }
                },
                "linear": self.memory[-i][0],
                "angular": self.memory[-i][1],
                "deviceId": 0
            })
        return ret
<|MERGE_RESOLUTION|>--- conflicted
+++ resolved
@@ -1,187 +1,184 @@
-#!/usr/bin/python
-# -*- coding: utf-8 -*-
-
-import time
-import json
-import math
-import logging
-import threading
-import random
-
-<<<<<<< HEAD
-import wiringpi
-=======
-from colorama import Fore, Style
->>>>>>> 5f10d3c1
-
-from commlib.logger import Logger
-
-from .conn_params import ConnParams
-if ConnParams.type == "amqp":
-    from commlib.transports.amqp import RPCService, Subscriber
-elif ConnParams.type == "redis":
-    from commlib.transports.redis import RPCService, Subscriber
-
-
-
-class MotionController:
-    def __init__(self, info = None):
-        self.logger = Logger(info["name"] + "-" + info["id"])
-
-        self.info = info
-        self.name = info["name"]
-        self.conf = info["sensor_configuration"]
-
-        if self.info["mode"] == "real":
-            OUTPUT = 1
-
-            self.E1 = self.conf["E1"]
-            self.E2 = self.conf["E2"]
-            self.M1 = self.conf["M1"]
-            self.M2 = self.conf["M2"]
-
-            wiringpi.wiringPiSetupGpio()
-            wiringpi.pinMode(self.E1, OUTPUT)
-            wiringpi.pinMode(self.E2, OUTPUT)
-            wiringpi.pinMode(self.M1, OUTPUT)
-            wiringpi.pinMode(self.M2, OUTPUT)
-
-            wiringpi.softPwmCreate(self.E1, 0, 100) 
-            wiringpi.softPwmCreate(self.E2, 0, 100)
-            
-
-            self.wheel_separation = self.conf["wheel_separation"]
-            self.wheel_radius = self.conf["wheel_radius"]
-
-            ## https://github.com/robotics-4-all/tektrain-ros-packages/blob/master/ros_packages/robot_hw_interfaces/motor_controller_hw_interface/motor_controller_hw_interface/motor_controller_hw_interface.py
-
-        self._linear = 0
-        self._angular = 0
-
-        self.memory = 100 * [0]
-
-        _topic = info["base_topic"] + "/set"
-        self.vel_sub = Subscriber(
-            conn_params=ConnParams.get("redis"),
-            topic = _topic,
-            on_message = self.cmd_vel)
-        self.logger.info(f"{Fore.GREEN}Created redis Subscriber {_topic}{Style.RESET_ALL}")
-
-        _topic = info["base_topic"] + "/get"
-        self.motion_get_server = RPCService(
-            conn_params=ConnParams.get("redis"),
-            on_request=self.motion_get_callback,
-            rpc_name=_topic)
-        self.logger.info(f"{Fore.GREEN}Created redis RPCService {_topic}{Style.RESET_ALL}")
-
-        self.enable_rpc_server = RPCService(
-            conn_params=ConnParams.get("redis"),
-            on_request=self.enable_callback,
-            rpc_name=info["base_topic"] + "/enable")
-        self.disable_rpc_server = RPCService(
-            conn_params=ConnParams.get("redis"),
-            on_request=self.disable_callback,
-            rpc_name=info["base_topic"] + "/disable")
-
-    def enable_callback(self, message, meta):
-        self.info["enabled"] = True
-        return {"enabled": True}
-
-    def disable_callback(self, message, meta):
-        self.info["enabled"] = False
-        return {"enabled": False}
-
-    def start(self):
-        self.vel_sub.run()
-        self.motion_get_server.run()
-
-        self.enable_rpc_server.run()
-        self.disable_rpc_server.run()
-
-    def stop(self):
-        self.vel_sub.stop()
-        self.motion_get_server.stop()
-
-        self.enable_rpc_server.stop()
-        self.disable_rpc_server.stop()
-
-        wiringpi.pinMode(self.M1, 0)
-        wiringpi.pinMode(self.M2, 0)
-        wiringpi.softPwmStop(self.E1)
-        wiringpi.softPwmStop(self.E2)
-
-
-
-    def memory_write(self, data):
-        del self.memory[-1]
-        self.memory.insert(0, data)
-        self.logger.info("Robot {}: memory updated for {}".format(self.name, "leds"))
-
-    def cmd_vel(self, message, meta):
-        try:
-            response = message
-            self._linear = response['linear']
-            self._angular = response['angular']
-            self.memory_write([self._linear, self._angular])
-
-            if self.info["mode"] == "mock":
-                pass
-            elif self.info["mode"] == "simulation":
-                pass
-            else: # The real deal
-                #self.logger.warning("{} mode not implemented for {}".format(self.info["mode"], self.name))
-                print("RUNING...............")
-
-                if self._linear > 0:
-                    print("writting pwm 1111", int(100 * self._linear))
-                    wiringpi.digitalWrite(self.M1, 1)
-                    wiringpi.digitalWrite(self.M2, 0)
-                    wiringpi.softPwmWrite(self.E1, int(100 * self._linear))
-                    wiringpi.softPwmWrite(self.E2, int(100 * self._linear))
-                elif self._linear < 0:
-                    print("writting pwm 2222", int(100 * self._linear))
-                    wiringpi.digitalWrite(self.M1, 0)
-                    wiringpi.digitalWrite(self.M2, 1)
-                    wiringpi.softPwmWrite(self.E1, int(100 * abs(self._linear)))
-                    wiringpi.softPwmWrite(self.E2, int(100 * abs(self._linear)))
-                elif self._angular > 0:
-                    wiringpi.digitalWrite(self.M1, 0)
-                    wiringpi.digitalWrite(self.M2, 0)
-                    wiringpi.softPwmWrite(self.E1, int(100 * self._angular))
-                    wiringpi.softPwmWrite(self.E2, int(100 * self._angular))
-                elif self._angular < 0:
-                    wiringpi.digitalWrite(self.M1, 1)
-                    wiringpi.digitalWrite(self.M2, 1)
-                    wiringpi.softPwmWrite(self.E1, int(100 * abs(self._angular)))
-                    wiringpi.softPwmWrite(self.E2, int(100 * abs(self._angular)))
-
-
-            self.logger.info("{}: New motion command: {}, {}".format(self.name, self._linear, self._angular))
-        except Exception as e:
-            self.logger.error("{}: cmd_vel is wrongly formatted: {} - {}".format(self.name, str(e.__class__), str(e)))
-
-    def motion_get_callback(self, message, meta):
-        self.logger.info("Robot {}: Motion get callback: {}".format(self.name, message))
-        try:
-            _to = message["from"] + 1
-            _from = message["to"]
-        except Exception as e:
-            self.logger.error("{}: Malformed message for motion get: {} - {}".format(self.name, str(e.__class__), str(e)))
-            return []
-        ret = {"data": []}
-        for i in range(_from, _to): # 0 to -1
-            timestamp = time.time()
-            secs = int(timestamp)
-            nanosecs = int((timestamp-secs) * 10**(9))
-            ret["data"].append({
-                "header":{
-                    "stamp":{
-                        "sec": secs,
-                        "nanosec": nanosecs
-                    }
-                },
-                "linear": self.memory[-i][0],
-                "angular": self.memory[-i][1],
-                "deviceId": 0
-            })
-        return ret
+#!/usr/bin/python
+# -*- coding: utf-8 -*-
+
+import time
+import json
+import math
+import logging
+import threading
+import random
+
+from colorama import Fore, Style
+
+from commlib.logger import Logger
+
+from .conn_params import ConnParams
+if ConnParams.type == "amqp":
+    from commlib.transports.amqp import RPCService, Subscriber
+elif ConnParams.type == "redis":
+    from commlib.transports.redis import RPCService, Subscriber
+
+class MotionController:
+    def __init__(self, info = None):
+        self.logger = Logger(info["name"] + "-" + info["id"])
+
+        self.info = info
+        self.name = info["name"]
+        self.conf = info["sensor_configuration"]
+
+        if self.info["mode"] == "real":
+            import wiringpi
+
+            OUTPUT = 1
+
+            self.E1 = self.conf["E1"]
+            self.E2 = self.conf["E2"]
+            self.M1 = self.conf["M1"]
+            self.M2 = self.conf["M2"]
+
+            wiringpi.wiringPiSetupGpio()
+            wiringpi.pinMode(self.E1, OUTPUT)
+            wiringpi.pinMode(self.E2, OUTPUT)
+            wiringpi.pinMode(self.M1, OUTPUT)
+            wiringpi.pinMode(self.M2, OUTPUT)
+
+            wiringpi.softPwmCreate(self.E1, 0, 100)
+            wiringpi.softPwmCreate(self.E2, 0, 100)
+
+
+            self.wheel_separation = self.conf["wheel_separation"]
+            self.wheel_radius = self.conf["wheel_radius"]
+
+            ## https://github.com/robotics-4-all/tektrain-ros-packages/blob/master/ros_packages/robot_hw_interfaces/motor_controller_hw_interface/motor_controller_hw_interface/motor_controller_hw_interface.py
+
+        self._linear = 0
+        self._angular = 0
+
+        self.memory = 100 * [0]
+
+        _topic = info["base_topic"] + "/set"
+        self.vel_sub = Subscriber(
+            conn_params=ConnParams.get("redis"),
+            topic = _topic,
+            on_message = self.cmd_vel)
+        self.logger.info(f"{Fore.GREEN}Created redis Subscriber {_topic}{Style.RESET_ALL}")
+
+        _topic = info["base_topic"] + "/get"
+        self.motion_get_server = RPCService(
+            conn_params=ConnParams.get("redis"),
+            on_request=self.motion_get_callback,
+            rpc_name=_topic)
+        self.logger.info(f"{Fore.GREEN}Created redis RPCService {_topic}{Style.RESET_ALL}")
+
+        self.enable_rpc_server = RPCService(
+            conn_params=ConnParams.get("redis"),
+            on_request=self.enable_callback,
+            rpc_name=info["base_topic"] + "/enable")
+        self.disable_rpc_server = RPCService(
+            conn_params=ConnParams.get("redis"),
+            on_request=self.disable_callback,
+            rpc_name=info["base_topic"] + "/disable")
+
+    def enable_callback(self, message, meta):
+        self.info["enabled"] = True
+        return {"enabled": True}
+
+    def disable_callback(self, message, meta):
+        self.info["enabled"] = False
+        return {"enabled": False}
+
+    def start(self):
+        self.vel_sub.run()
+        self.motion_get_server.run()
+
+        self.enable_rpc_server.run()
+        self.disable_rpc_server.run()
+
+    def stop(self):
+        self.vel_sub.stop()
+        self.motion_get_server.stop()
+
+        self.enable_rpc_server.stop()
+        self.disable_rpc_server.stop()
+
+        if self.info["mode"] == "real":
+            import wiringpi
+            wiringpi.pinMode(self.M1, 0)
+            wiringpi.pinMode(self.M2, 0)
+            wiringpi.softPwmStop(self.E1)
+            wiringpi.softPwmStop(self.E2)
+
+    def memory_write(self, data):
+        del self.memory[-1]
+        self.memory.insert(0, data)
+        self.logger.info("Robot {}: memory updated for {}".format(self.name, "leds"))
+
+    def cmd_vel(self, message, meta):
+        try:
+            response = message
+            self._linear = response['linear']
+            self._angular = response['angular']
+            self.memory_write([self._linear, self._angular])
+
+            if self.info["mode"] == "mock":
+                pass
+            elif self.info["mode"] == "simulation":
+                pass
+            else: # The real deal
+                #self.logger.warning("{} mode not implemented for {}".format(self.info["mode"], self.name))
+                print("RUNING...............")
+                import wiringpi
+
+                if self._linear > 0:
+                    print("writting pwm 1111", int(100 * self._linear))
+                    wiringpi.digitalWrite(self.M1, 1)
+                    wiringpi.digitalWrite(self.M2, 0)
+                    wiringpi.softPwmWrite(self.E1, int(100 * self._linear))
+                    wiringpi.softPwmWrite(self.E2, int(100 * self._linear))
+                elif self._linear < 0:
+                    print("writting pwm 2222", int(100 * self._linear))
+                    wiringpi.digitalWrite(self.M1, 0)
+                    wiringpi.digitalWrite(self.M2, 1)
+                    wiringpi.softPwmWrite(self.E1, int(100 * abs(self._linear)))
+                    wiringpi.softPwmWrite(self.E2, int(100 * abs(self._linear)))
+                elif self._angular > 0:
+                    wiringpi.digitalWrite(self.M1, 0)
+                    wiringpi.digitalWrite(self.M2, 0)
+                    wiringpi.softPwmWrite(self.E1, int(100 * self._angular))
+                    wiringpi.softPwmWrite(self.E2, int(100 * self._angular))
+                elif self._angular < 0:
+                    wiringpi.digitalWrite(self.M1, 1)
+                    wiringpi.digitalWrite(self.M2, 1)
+                    wiringpi.softPwmWrite(self.E1, int(100 * abs(self._angular)))
+                    wiringpi.softPwmWrite(self.E2, int(100 * abs(self._angular)))
+
+
+            self.logger.info("{}: New motion command: {}, {}".format(self.name, self._linear, self._angular))
+        except Exception as e:
+            self.logger.error("{}: cmd_vel is wrongly formatted: {} - {}".format(self.name, str(e.__class__), str(e)))
+
+    def motion_get_callback(self, message, meta):
+        self.logger.info("Robot {}: Motion get callback: {}".format(self.name, message))
+        try:
+            _to = message["from"] + 1
+            _from = message["to"]
+        except Exception as e:
+            self.logger.error("{}: Malformed message for motion get: {} - {}".format(self.name, str(e.__class__), str(e)))
+            return []
+        ret = {"data": []}
+        for i in range(_from, _to): # 0 to -1
+            timestamp = time.time()
+            secs = int(timestamp)
+            nanosecs = int((timestamp-secs) * 10**(9))
+            ret["data"].append({
+                "header":{
+                    "stamp":{
+                        "sec": secs,
+                        "nanosec": nanosecs
+                    }
+                },
+                "linear": self.memory[-i][0],
+                "angular": self.memory[-i][1],
+                "deviceId": 0
+            })
+        return ret