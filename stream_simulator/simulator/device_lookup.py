#!/usr/bin/python
# -*- coding: utf-8 -*-

import time
import json
import math
import logging
import threading
import random
import string
import os

from colorama import Fore, Style

from commlib.logger import Logger

from .conn_params import ConnParams
if ConnParams.type == "amqp":
    from commlib.transports.amqp import RPCService
elif ConnParams.type == "redis":
    from commlib.transports.redis import RPCService

from .controller_pan_tilt import PanTiltController
from .controller_leds import LedsController
from .controller_env import EnvController
from .controller_imu import ImuController
from .controller_motion import MotionController
from .controller_sonar import SonarController
from .controller_ir import IrController
from .controller_tof import TofController
from .controller_button import ButtonController
from .controller_encoder import EncoderController
from .controller_camera import CameraController
from .controller_microphone import MicrophoneController
from .controller_speaker import SpeakerController
from .controller_touch_screen import TouchScreenController
from .controller_gstreamer_server import GstreamerServerController

#import my controllers
from .controller_button_array_mcp23017 import ButtonArrayController    
from .controller_cytron_lf import CytronLFController


class DeviceLookup:
    def __init__(self, world = None, map = None, logger = None, name = None, namespace = None, device_name = None):
        self.world = world
        if logger is None:
            self.logger = Logger(name + "/device_discovery")
            self._common_logging = False
        else:
            self.logger = logger
            self._common_logging = True
            self.logger.info("Common logging is true")
        self.name = name
        self.device_name = device_name
        self.namespace = namespace
        self.devices = []
        self.controllers = {}
        self.map = map

        # Mode: one of {real, mock, simulation}
        self.mode = self.world["robots"][0]["mode"]
        self.speak_mode = self.world["robots"][0]["speak_mode"]
        if self.mode not in ["real", "mock", "simulation"]:
            self.logger.error("Selected mode is invalid: {}".format(self.mode))
            exit(1)

        id_length = 4
        for s in self.world["robots"][0]["devices"]:
            if s == "gstreamer_server":
                devices = self.world["robots"][0]["devices"][s]
                cnt = -1
                for m in devices:
                    cnt += 1
                    id = "id_" + str(cnt)
                    # id = 'id_' + ''.join(random.choices(
                    #     string.ascii_lowercase + string.digits, k = id_length))
                    msg = {
                        "type": "GSTREAMER_SERVER",
                        "brand": "gstream",
                        "base_topic": self.name + "/sensor/audio/gstreamer/d" + str(cnt) + "/" + id,
                        "name": "gstreamer_" + str(cnt),
                        "place": m["place"],
                        "id": id,
                        "enabled": True,
                        "orientation": m["orientation"],
                        "hz": 0,
                        "queue_size": 0,
                        "mode": self.mode,
                        "speak_mode": self.speak_mode,
                        "namespace": self.namespace,
                        "sensor_configuration": m["sensor_configuration"],
                        "device_name": self.device_name
                    }
                    self.devices.append(msg)
            elif s == "microphone":
                devices = self.world["robots"][0]["devices"][s]
                cnt = -1
                for m in devices:
                    cnt += 1
                    id = "id_" + str(cnt)
                    # id = 'id_' + ''.join(random.choices(
                    #     string.ascii_lowercase + string.digits, k = id_length))
                    msg = {
                        "type": "MICROPHONE",
                        "brand": "usb_mic",
                        "base_topic": self.name + "/sensor/audio/microphone/d" + str(cnt) + "/" + id,
                        "name": "microphone_" + str(cnt),
                        "place": m["place"],
                        "id": id,
                        "enabled": True,
                        "orientation": m["orientation"],
                        "hz": 0,
                        "queue_size": 0,
                        "mode": self.mode,
                        "speak_mode": self.speak_mode,
                        "namespace": self.namespace,
                        "sensor_configuration": m["sensor_configuration"],
                        "device_name": self.device_name,
                        "actors": self.world["actors"]
                    }
                    self.devices.append(msg)
            elif s == "cytron_lf":
                devices = self.world["robots"][0]["devices"][s]
                cnt = -1
                for m in devices:
                    cnt += 1
                    id = "id_" + str(cnt)
                    # id = 'id_' + ''.join(random.choices(
                    #     string.ascii_lowercase + string.digits, k = id_length))
                    msg = {
                        "type": "LINE_FOLLOWER",
                        "brand": "line_follower",
                        "base_topic": self.name + "/sensor/distance/cytron_lf/d" + str(cnt) + "/" + id,
                        "name": "cytron_lf_" + str(cnt),
                        "place": m["place"],
                        "id": id,
                        "enabled": True,
                        "orientation": m["orientation"],
                        "hz": 1,
                        "queue_size": 100,
                        "mode": self.mode,
                        "speak_mode": self.speak_mode,
                        "namespace": self.namespace,
                        "sensor_configuration": m["sensor_configuration"],
                        "device_name": self.device_name
                    }
                    self.devices.append(msg)
            elif s == "sonar":
                devices = self.world["robots"][0]["devices"][s]
                cnt = -1
                for m in devices:
                    cnt += 1
                    id = "id_" + str(cnt)
                    # id = 'id_' + ''.join(random.choices(
                    #     string.ascii_lowercase + string.digits, k = id_length))
                    msg = {
                        "type": "SONAR",
                        "brand": "sonar",
                        "base_topic": self.name + "/sensor/distance/sonar/d" + str(cnt) + "/" + id,
                        "name": "sonar_" + str(cnt),
                        "place": m["place"],
                        "id": id,
                        "enabled": True,
                        "orientation": m["orientation"],
                        "hz": 1,
                        "queue_size": 100,
                        "mode": self.mode,
                        "speak_mode": self.speak_mode,
                        "namespace": self.namespace,
                        "sensor_configuration": m["sensor_configuration"],
                        "max_range": m["max_range"],
                        "device_name": self.device_name
                    }
                    self.devices.append(msg)
            elif s == "ir":
                devices = self.world["robots"][0]["devices"][s]
                cnt = -1
                for m in devices:
                    cnt += 1
                    id = "id_" + str(cnt)
                    # id = 'id_' + ''.join(random.choices(
                    #     string.ascii_lowercase + string.digits, k = id_length))
                    msg = {
                        "type": "IR",
                        "brand": "ir",
                        "base_topic": self.name + "/sensor/distance/ir/d" + str(cnt) + "/" + id,
                        "name": "ir_" + str(cnt),
                        "place": m["place"],
                        "id": id,
                        "enabled": True,
                        "orientation": m["orientation"],
                        "hz": 1,
                        "queue_size": 100,
                        "mode": self.mode,
                        "speak_mode": self.speak_mode,
                        "namespace": self.namespace,
                        "sensor_configuration": m["sensor_configuration"],
                        "max_range": m["max_range"],
                        "device_name": self.device_name
                    }
                    self.devices.append(msg)
            elif s == "tof":
                devices = self.world["robots"][0]["devices"][s]
                cnt = -1
                for m in devices:
                    cnt += 1
                    id = "id_" + str(cnt)
                    # id = 'id_' + ''.join(random.choices(
                    #     string.ascii_lowercase + string.digits, k = id_length))
                    msg = {
                        "type": "TOF",
                        "brand": "vl53l1x",
                        "base_topic": self.name + "/sensor/distance/tof/d" + str(cnt) + "/" + id,
                        "name": "tof_" + str(cnt),
                        "place": m["place"],
                        "id": id,
                        "enabled": True,
                        "orientation": m["orientation"],
                        "hz": 1,
                        "queue_size": 100,
                        "mode": self.mode,
                        "speak_mode": self.speak_mode,
                        "namespace": self.namespace,
                        "sensor_configuration": m["sensor_configuration"],
                        "max_range": m["max_range"],
                        "device_name": self.device_name
                    }
                    self.devices.append(msg)
            elif s == "camera":
                devices = self.world["robots"][0]["devices"][s]
                cnt = -1
                for m in devices:
                    cnt += 1
                    id = "id_" + str(cnt)
                    # id = 'id_' + ''.join(random.choices(
                    #     string.ascii_lowercase + string.digits, k = id_length))
                    msg = {
                        "type": "CAMERA",
                        "brand": "picamera",
                        "base_topic": self.name + "/sensor/visual/camera/d" + str(cnt) + "/" + id,
                        "name": "camera_" + str(cnt),
                        "place": m["place"],
                        "id": id,
                        "enabled": True,
                        "orientation": m["orientation"],
                        "hz": 0,
                        "queue_size": 0,
                        "mode": self.mode,
                        "speak_mode": self.speak_mode,
                        "namespace": self.namespace,
                        "sensor_configuration": m["sensor_configuration"],
                        "device_name": self.device_name,
                        "actors": self.world["actors"]
                    }
                    self.devices.append(msg)
            elif s == "imu":
                devices = self.world["robots"][0]["devices"][s]
                cnt = -1
                for m in devices:
                    cnt += 1
                    id = "id_" + str(cnt)
                    # id = 'id_' + ''.join(random.choices(
                    #     string.ascii_lowercase + string.digits, k = id_length))
                    msg = {
                        "type": "IMU",
                        "brand": "icm_20948",
                        "base_topic": self.name + "/sensor/imu/accel_gyro_magne_temp/d" + str(cnt) + "/" + id,
                        "name": "imu_" + str(cnt),
                        "place": m["place"],
                        "id": id,
                        "enabled": True,
                        "orientation": m["orientation"],
                        "hz": 1,
                        "queue_size": 100,
                        "mode": self.mode,
                        "speak_mode": self.speak_mode,
                        "namespace": self.namespace,
                        "sensor_configuration": m["sensor_configuration"],
                        "device_name": self.device_name
                    }
                    self.devices.append(msg)
            elif s == "button":
                devices = self.world["robots"][0]["devices"][s]
                cnt = -1
                for m in devices:
                    cnt += 1
                    id = "id_" + str(cnt)
                    # id = 'id_' + ''.join(random.choices(
                    #     string.ascii_lowercase + string.digits, k = id_length))
                    msg = {
                        "type": "BUTTON",
                        "brand": "simple",
                        "base_topic": self.name + "/sensor/button/tactile_switch/d" + str(cnt) + "/" + id,
                        "name": "button_" + str(cnt),
                        "place": m["place"],
                        "id": id,
                        "enabled": True,
                        "orientation": m["orientation"],
                        "hz": 1,
                        "queue_size": 100,
                        "mode": self.mode,
                        "speak_mode": self.speak_mode,
                        "namespace": self.namespace,
                        "sensor_configuration": m["sensor_configuration"],
                        "device_name": self.device_name
                    }
                    
                    self.devices.append(msg)
            elif s == "env":
                devices = self.world["robots"][0]["devices"][s]
                cnt = -1
                for m in devices:
                    cnt += 1
                    id = "id_" + str(cnt)
                    # id = 'id_' + ''.join(random.choices(
                    #     string.ascii_lowercase + string.digits, k = id_length))
                    msg = {
                        "type": "ENV",
                        "brand": "bme680",
                        "base_topic": self.name + "/sensor/env/temp_hum_pressure_gas/d" + str(cnt) + "/" + id,
                        "name": "env_" + str(cnt),
                        "place": m["place"],
                        "id": id,
                        "enabled": True,
                        "orientation": m["orientation"],
                        "hz": 1,
                        "queue_size": 100,
                        "mode": self.mode,
                        "speak_mode": self.speak_mode,
                        "namespace": self.namespace,
                        "sensor_configuration": m["sensor_configuration"],
                        "device_name": self.device_name,
                        "temperature": m["sim_temperature"],
                        "humidity": m["sim_humidity"],
                        "gas": m["sim_air_quality"],
                        "pressure": m["sim_pressure"]
                    }
                    self.devices.append(msg)
            elif s == "speaker":
                devices = self.world["robots"][0]["devices"][s]
                cnt = -1
                for m in devices:
                    cnt += 1
                    id = "id_" + str(cnt)
                    # id = 'id_' + ''.join(random.choices(
                    #     string.ascii_lowercase + string.digits, k = id_length))
                    msg = {
                        "type": "SPEAKERS",
                        "brand": "usb_speaker",
                        "base_topic": self.name + "/actuator/audio/speaker/usb_speaker/d" + str(cnt) + "/" + id,
                        "name": "speaker_" + str(cnt),
                        "place": m["place"],
                        "id": id,
                        "enabled": True,
                        "orientation": m["orientation"],
                        "hz": 0,
                        "queue_size": 0,
                        "mode": self.mode,
                        "speak_mode": self.speak_mode,
                        "namespace": self.namespace,
                        "sensor_configuration": m["sensor_configuration"],
                        "device_name": self.device_name
                    }
                    self.devices.append(msg)
            elif s == "leds":
                devices = self.world["robots"][0]["devices"][s]
                cnt = -1
                for m in devices:
                    cnt += 1
                    id = "id_" + str(cnt)
                    # id = 'id_' + ''.join(random.choices(
                    #     string.ascii_lowercase + string.digits, k = id_length))
                    msg = {
                        "type": "LED",
                        "brand": "neopx",
                        "base_topic": self.name + "/actuator/visual/leds/neopx/d" + str(cnt) + "/" + id,
                        "name": "led_" + str(cnt),
                        "place": m["place"],
                        "id": id,
                        "enabled": True,
                        "orientation": m["orientation"],
                        "hz": 0,
                        "queue_size": 0,
                        "mode": self.mode,
                        "speak_mode": self.speak_mode,
                        "namespace": self.namespace,
                        "sensor_configuration": m["sensor_configuration"],
                        "device_name": self.device_name
                    }
                    self.devices.append(msg)
            elif s == "pan_tilt":
                devices = self.world["robots"][0]["devices"][s]
                cnt = -1
                for m in devices:
                    cnt += 1
                    id = "id_" + str(cnt)
                    # id = 'id_' + ''.join(random.choices(
                    #     string.ascii_lowercase + string.digits, k = id_length))
                    msg = {
                        "type": "PAN_TILT",
                        "brand": "pca9685",
                        "base_topic": self.name + "/actuator/servo/pantilt/d" + str(cnt) + "/" + id,
                        "name": "pan_tilt_" + str(cnt),
                        "place": m["place"],
                        "id": id,
                        "enabled": True,
                        "orientation": m["orientation"],
                        "hz": 0,
                        "queue_size": 0,
                        "mode": self.mode,
                        "speak_mode": self.speak_mode,
                        "namespace": self.namespace,
                        "sensor_configuration": m["sensor_configuration"],
                        "device_name": self.device_name
                    }
                    self.devices.append(msg)
            elif s == "touch_screen":
                devices = self.world["robots"][0]["devices"][s]
                cnt = -1
                for m in devices:
                    cnt += 1
                    id = "id_" + str(cnt)
                    # id = 'id_' + ''.join(random.choices(
                    #     string.ascii_lowercase + string.digits, k = id_length))
                    msg = {
                        "type": "TOUCH_SCREEN",
                        "brand": "touch_screen",
                        "base_topic": self.name + "/actuator/visual/screen/touch_screen/d" + str(cnt) + "/" + id,
                        "name": "touch_screen_" + str(cnt),
                        "place": m["place"],
                        "id": id,
                        "enabled": True,
                        "orientation": m["orientation"],
                        "hz": 0,
                        "queue_size": 0,
                        "mode": self.mode,
                        "speak_mode": self.speak_mode,
                        "namespace": self.namespace,
                        "sensor_configuration": m["sensor_configuration"],
                        "device_name": self.device_name
                    }
                    self.devices.append(msg)
            elif s == "skid_steer":
                devices = self.world["robots"][0]["devices"][s]
                cnt = -1
                for m in devices:
                    cnt += 1
                    id = "id_" + str(cnt)
                    # id = 'id_' + ''.join(random.choices(
                    #     string.ascii_lowercase + string.digits, k = id_length))
                    msg = {
                        "type": "SKID_STEER",
                        "brand": "twist",
                        "base_topic": self.name + "/actuator/motion/base/twist/d" + str(cnt) + "/" + id,
                        "name": "skid_steer_" + str(cnt),
                        "place": m["place"],
                        "id": id,
                        "enabled": True,
                        "orientation": m["orientation"],
                        "hz": 0,
                        "queue_size": 0,
                        "mode": self.mode,
                        "speak_mode": self.speak_mode,
                        "namespace": self.namespace,
                        "sensor_configuration": m["sensor_configuration"],
                        "device_name": self.device_name
                    }
                    self.devices.append(msg)
            elif s == "encoder":
                devices = self.world["robots"][0]["devices"][s]
                cnt = -1
                for m in devices:
                    cnt += 1
                    id = "id_" + str(cnt)
                    # id = 'id_' + ''.join(random.choices(
                    #     string.ascii_lowercase + string.digits, k = id_length))
                    msg = {
                        "type": "ENCODER",
                        "brand": "simple",
                        "base_topic": self.name + "/sensor/encoder/d" + str(cnt) + "/" + id,
                        "name": "encoder_" + str(cnt),
                        "place": m["place"],
                        "id": id,
                        "enabled": True,
                        "orientation": m["orientation"],
                        "hz": 1,
                        "queue_size": 100,
                        "mode": self.mode,
                        "speak_mode": self.speak_mode,
                        "namespace": self.namespace,
                        "sensor_configuration": m["sensor_configuration"],
                        "device_name": self.device_name
                    }
                    self.devices.append(msg)     
            else:
                self.logger.error("Device declared in yaml does not exist: {}".format(s))


        # Devices management
        _logger = None
        if self._common_logging is True:
            _logger = self.logger
        for d in self.devices:
            if d["type"] == "PAN_TILT":
<<<<<<< HEAD
                self.controllers[d["name"]] = PanTiltController(info = d)
            elif d["type"] == "LINE_FOLLOWER":
                self.controllers[d["name"]] = CytronLFController(info = d)
=======
                self.controllers[d["name"]] = PanTiltController(info = d, logger = _logger)
>>>>>>> 36556675
            elif d["type"] == "LED":
                self.controllers[d["name"]] = LedsController(info = d, logger = _logger)
            elif d["type"] == "ENV":
                self.controllers[d["name"]] = EnvController(info = d, logger = _logger)
            elif d["type"] == "IMU":
                self.controllers[d["name"]] = ImuController(info = d, logger = _logger)
            elif d["type"] == "SONAR":
                self.controllers[d["name"]] = SonarController(info = d, map = self.map, logger = _logger)
            elif d["type"] == "IR":
                self.controllers[d["name"]] = IrController(info = d, map = self.map, logger = _logger)
            elif d["type"] == "SKID_STEER":
                self.controllers[d["name"]] = MotionController(info = d, logger = _logger)
                # Just keep the motion controller in another var for the simulator:
                self.motion_controller = self.controllers[d["name"]]
            elif d["type"] == "TOF":
<<<<<<< HEAD
                self.controllers[d["name"]] = TofController(info = d, map = self.map)
            # elif d["type"] == "BUTTON":
            #     self.controllers[d["name"]] = ButtonController(info = d)
=======
                self.controllers[d["name"]] = TofController(info = d, map = self.map, logger = _logger)
            elif d["type"] == "BUTTON":
                self.controllers[d["name"]] = ButtonController(info = d, logger = _logger)
>>>>>>> 36556675
            elif d["type"] == "ENCODER":
                self.controllers[d["name"]] = EncoderController(info = d, logger = _logger)
            elif d["type"] == "CAMERA":
                self.controllers[d["name"]] = CameraController(info = d, logger = _logger)
            elif d["type"] == "MICROPHONE":
                self.controllers[d["name"]] = MicrophoneController(info = d, logger = _logger)
            elif d["type"] == "SPEAKERS":
                self.controllers[d["name"]] = SpeakerController(info = d, logger = _logger)
            elif d["type"] == "TOUCH_SCREEN":
                self.controllers[d["name"]] = TouchScreenController(info = d, logger = _logger)
            elif d["type"] == "GSTREAMER_SERVER":
                self.controllers[d["name"]] = GstreamerServerController(info = d, logger = _logger)
            else:
                self.logger.error("Controller declared in yaml does not exist: {}".format(d["name"]))
            self.logger.warning(d["name"] + " controller created")


        #===============================Button Array==================================
        # Gather all buttons and pass them into the Button Array Controller

        self.button_configuration = {
                "places": [],
                "pin_nums": [],
                "direction": "down",
                "bounce": 200,
        }

        for d in self.devices:
            # gather all button numbers and places
            if d["type"] == "BUTTON":
                self.button_configuration["pin_nums"].append(d["sensor_configuration"].get("pin_num"))
                self.button_configuration["places"].append(d["place"])

        #print("Print button configuration:", self.button_configuration,  " of size: ", len(self.button_configuration))

        # if there were any buttons registered create a generic msg passing their configurations
        if len(self.button_configuration["pin_nums"]) > 0:
            #print("Adding button array")
            cnt = 0
            id = "id_" + str(cnt)
            msg = {
                "type": "BUTTON_ARRAY",
                "brand": "simple",
                "base_topic": self.name + "/sensor/button_array/d" + str(cnt) + "/" + id,
                "name": "button_array_" + str(cnt),
                "place": "UNKNOWN",
                "id": id,
                "enabled": True,
                "orientation": 0,
                "hz": 1,
                "queue_size": 100,
                "mode": self.mode,
                "speak_mode": self.speak_mode,
                "namespace": self.namespace,
                "sensor_configuration": self.button_configuration,
                "device_name": self.device_name
            }  

            self.devices.append(msg)

            #self.devices.append(msg)  
            self.controllers[msg["name"]] = ButtonArrayController(info = msg) 
        #===============================================================================


    def get(self):
        return {
            "devices": self.devices,
            "controllers": self.controllers
        }
<|MERGE_RESOLUTION|>--- conflicted
+++ resolved
@@ -1,606 +1,596 @@
-#!/usr/bin/python
-# -*- coding: utf-8 -*-
-
-import time
-import json
-import math
-import logging
-import threading
-import random
-import string
-import os
-
-from colorama import Fore, Style
-
-from commlib.logger import Logger
-
-from .conn_params import ConnParams
-if ConnParams.type == "amqp":
-    from commlib.transports.amqp import RPCService
-elif ConnParams.type == "redis":
-    from commlib.transports.redis import RPCService
-
-from .controller_pan_tilt import PanTiltController
-from .controller_leds import LedsController
-from .controller_env import EnvController
-from .controller_imu import ImuController
-from .controller_motion import MotionController
-from .controller_sonar import SonarController
-from .controller_ir import IrController
-from .controller_tof import TofController
-from .controller_button import ButtonController
-from .controller_encoder import EncoderController
-from .controller_camera import CameraController
-from .controller_microphone import MicrophoneController
-from .controller_speaker import SpeakerController
-from .controller_touch_screen import TouchScreenController
-from .controller_gstreamer_server import GstreamerServerController
-
-#import my controllers
-from .controller_button_array_mcp23017 import ButtonArrayController    
-from .controller_cytron_lf import CytronLFController
-
-
-class DeviceLookup:
-    def __init__(self, world = None, map = None, logger = None, name = None, namespace = None, device_name = None):
-        self.world = world
-        if logger is None:
-            self.logger = Logger(name + "/device_discovery")
-            self._common_logging = False
-        else:
-            self.logger = logger
-            self._common_logging = True
-            self.logger.info("Common logging is true")
-        self.name = name
-        self.device_name = device_name
-        self.namespace = namespace
-        self.devices = []
-        self.controllers = {}
-        self.map = map
-
-        # Mode: one of {real, mock, simulation}
-        self.mode = self.world["robots"][0]["mode"]
-        self.speak_mode = self.world["robots"][0]["speak_mode"]
-        if self.mode not in ["real", "mock", "simulation"]:
-            self.logger.error("Selected mode is invalid: {}".format(self.mode))
-            exit(1)
-
-        id_length = 4
-        for s in self.world["robots"][0]["devices"]:
-            if s == "gstreamer_server":
-                devices = self.world["robots"][0]["devices"][s]
-                cnt = -1
-                for m in devices:
-                    cnt += 1
-                    id = "id_" + str(cnt)
-                    # id = 'id_' + ''.join(random.choices(
-                    #     string.ascii_lowercase + string.digits, k = id_length))
-                    msg = {
-                        "type": "GSTREAMER_SERVER",
-                        "brand": "gstream",
-                        "base_topic": self.name + "/sensor/audio/gstreamer/d" + str(cnt) + "/" + id,
-                        "name": "gstreamer_" + str(cnt),
-                        "place": m["place"],
-                        "id": id,
-                        "enabled": True,
-                        "orientation": m["orientation"],
-                        "hz": 0,
-                        "queue_size": 0,
-                        "mode": self.mode,
-                        "speak_mode": self.speak_mode,
-                        "namespace": self.namespace,
-                        "sensor_configuration": m["sensor_configuration"],
-                        "device_name": self.device_name
-                    }
-                    self.devices.append(msg)
-            elif s == "microphone":
-                devices = self.world["robots"][0]["devices"][s]
-                cnt = -1
-                for m in devices:
-                    cnt += 1
-                    id = "id_" + str(cnt)
-                    # id = 'id_' + ''.join(random.choices(
-                    #     string.ascii_lowercase + string.digits, k = id_length))
-                    msg = {
-                        "type": "MICROPHONE",
-                        "brand": "usb_mic",
-                        "base_topic": self.name + "/sensor/audio/microphone/d" + str(cnt) + "/" + id,
-                        "name": "microphone_" + str(cnt),
-                        "place": m["place"],
-                        "id": id,
-                        "enabled": True,
-                        "orientation": m["orientation"],
-                        "hz": 0,
-                        "queue_size": 0,
-                        "mode": self.mode,
-                        "speak_mode": self.speak_mode,
-                        "namespace": self.namespace,
-                        "sensor_configuration": m["sensor_configuration"],
-                        "device_name": self.device_name,
-                        "actors": self.world["actors"]
-                    }
-                    self.devices.append(msg)
-            elif s == "cytron_lf":
-                devices = self.world["robots"][0]["devices"][s]
-                cnt = -1
-                for m in devices:
-                    cnt += 1
-                    id = "id_" + str(cnt)
-                    # id = 'id_' + ''.join(random.choices(
-                    #     string.ascii_lowercase + string.digits, k = id_length))
-                    msg = {
-                        "type": "LINE_FOLLOWER",
-                        "brand": "line_follower",
-                        "base_topic": self.name + "/sensor/distance/cytron_lf/d" + str(cnt) + "/" + id,
-                        "name": "cytron_lf_" + str(cnt),
-                        "place": m["place"],
-                        "id": id,
-                        "enabled": True,
-                        "orientation": m["orientation"],
-                        "hz": 1,
-                        "queue_size": 100,
-                        "mode": self.mode,
-                        "speak_mode": self.speak_mode,
-                        "namespace": self.namespace,
-                        "sensor_configuration": m["sensor_configuration"],
-                        "device_name": self.device_name
-                    }
-                    self.devices.append(msg)
-            elif s == "sonar":
-                devices = self.world["robots"][0]["devices"][s]
-                cnt = -1
-                for m in devices:
-                    cnt += 1
-                    id = "id_" + str(cnt)
-                    # id = 'id_' + ''.join(random.choices(
-                    #     string.ascii_lowercase + string.digits, k = id_length))
-                    msg = {
-                        "type": "SONAR",
-                        "brand": "sonar",
-                        "base_topic": self.name + "/sensor/distance/sonar/d" + str(cnt) + "/" + id,
-                        "name": "sonar_" + str(cnt),
-                        "place": m["place"],
-                        "id": id,
-                        "enabled": True,
-                        "orientation": m["orientation"],
-                        "hz": 1,
-                        "queue_size": 100,
-                        "mode": self.mode,
-                        "speak_mode": self.speak_mode,
-                        "namespace": self.namespace,
-                        "sensor_configuration": m["sensor_configuration"],
-                        "max_range": m["max_range"],
-                        "device_name": self.device_name
-                    }
-                    self.devices.append(msg)
-            elif s == "ir":
-                devices = self.world["robots"][0]["devices"][s]
-                cnt = -1
-                for m in devices:
-                    cnt += 1
-                    id = "id_" + str(cnt)
-                    # id = 'id_' + ''.join(random.choices(
-                    #     string.ascii_lowercase + string.digits, k = id_length))
-                    msg = {
-                        "type": "IR",
-                        "brand": "ir",
-                        "base_topic": self.name + "/sensor/distance/ir/d" + str(cnt) + "/" + id,
-                        "name": "ir_" + str(cnt),
-                        "place": m["place"],
-                        "id": id,
-                        "enabled": True,
-                        "orientation": m["orientation"],
-                        "hz": 1,
-                        "queue_size": 100,
-                        "mode": self.mode,
-                        "speak_mode": self.speak_mode,
-                        "namespace": self.namespace,
-                        "sensor_configuration": m["sensor_configuration"],
-                        "max_range": m["max_range"],
-                        "device_name": self.device_name
-                    }
-                    self.devices.append(msg)
-            elif s == "tof":
-                devices = self.world["robots"][0]["devices"][s]
-                cnt = -1
-                for m in devices:
-                    cnt += 1
-                    id = "id_" + str(cnt)
-                    # id = 'id_' + ''.join(random.choices(
-                    #     string.ascii_lowercase + string.digits, k = id_length))
-                    msg = {
-                        "type": "TOF",
-                        "brand": "vl53l1x",
-                        "base_topic": self.name + "/sensor/distance/tof/d" + str(cnt) + "/" + id,
-                        "name": "tof_" + str(cnt),
-                        "place": m["place"],
-                        "id": id,
-                        "enabled": True,
-                        "orientation": m["orientation"],
-                        "hz": 1,
-                        "queue_size": 100,
-                        "mode": self.mode,
-                        "speak_mode": self.speak_mode,
-                        "namespace": self.namespace,
-                        "sensor_configuration": m["sensor_configuration"],
-                        "max_range": m["max_range"],
-                        "device_name": self.device_name
-                    }
-                    self.devices.append(msg)
-            elif s == "camera":
-                devices = self.world["robots"][0]["devices"][s]
-                cnt = -1
-                for m in devices:
-                    cnt += 1
-                    id = "id_" + str(cnt)
-                    # id = 'id_' + ''.join(random.choices(
-                    #     string.ascii_lowercase + string.digits, k = id_length))
-                    msg = {
-                        "type": "CAMERA",
-                        "brand": "picamera",
-                        "base_topic": self.name + "/sensor/visual/camera/d" + str(cnt) + "/" + id,
-                        "name": "camera_" + str(cnt),
-                        "place": m["place"],
-                        "id": id,
-                        "enabled": True,
-                        "orientation": m["orientation"],
-                        "hz": 0,
-                        "queue_size": 0,
-                        "mode": self.mode,
-                        "speak_mode": self.speak_mode,
-                        "namespace": self.namespace,
-                        "sensor_configuration": m["sensor_configuration"],
-                        "device_name": self.device_name,
-                        "actors": self.world["actors"]
-                    }
-                    self.devices.append(msg)
-            elif s == "imu":
-                devices = self.world["robots"][0]["devices"][s]
-                cnt = -1
-                for m in devices:
-                    cnt += 1
-                    id = "id_" + str(cnt)
-                    # id = 'id_' + ''.join(random.choices(
-                    #     string.ascii_lowercase + string.digits, k = id_length))
-                    msg = {
-                        "type": "IMU",
-                        "brand": "icm_20948",
-                        "base_topic": self.name + "/sensor/imu/accel_gyro_magne_temp/d" + str(cnt) + "/" + id,
-                        "name": "imu_" + str(cnt),
-                        "place": m["place"],
-                        "id": id,
-                        "enabled": True,
-                        "orientation": m["orientation"],
-                        "hz": 1,
-                        "queue_size": 100,
-                        "mode": self.mode,
-                        "speak_mode": self.speak_mode,
-                        "namespace": self.namespace,
-                        "sensor_configuration": m["sensor_configuration"],
-                        "device_name": self.device_name
-                    }
-                    self.devices.append(msg)
-            elif s == "button":
-                devices = self.world["robots"][0]["devices"][s]
-                cnt = -1
-                for m in devices:
-                    cnt += 1
-                    id = "id_" + str(cnt)
-                    # id = 'id_' + ''.join(random.choices(
-                    #     string.ascii_lowercase + string.digits, k = id_length))
-                    msg = {
-                        "type": "BUTTON",
-                        "brand": "simple",
-                        "base_topic": self.name + "/sensor/button/tactile_switch/d" + str(cnt) + "/" + id,
-                        "name": "button_" + str(cnt),
-                        "place": m["place"],
-                        "id": id,
-                        "enabled": True,
-                        "orientation": m["orientation"],
-                        "hz": 1,
-                        "queue_size": 100,
-                        "mode": self.mode,
-                        "speak_mode": self.speak_mode,
-                        "namespace": self.namespace,
-                        "sensor_configuration": m["sensor_configuration"],
-                        "device_name": self.device_name
-                    }
-                    
-                    self.devices.append(msg)
-            elif s == "env":
-                devices = self.world["robots"][0]["devices"][s]
-                cnt = -1
-                for m in devices:
-                    cnt += 1
-                    id = "id_" + str(cnt)
-                    # id = 'id_' + ''.join(random.choices(
-                    #     string.ascii_lowercase + string.digits, k = id_length))
-                    msg = {
-                        "type": "ENV",
-                        "brand": "bme680",
-                        "base_topic": self.name + "/sensor/env/temp_hum_pressure_gas/d" + str(cnt) + "/" + id,
-                        "name": "env_" + str(cnt),
-                        "place": m["place"],
-                        "id": id,
-                        "enabled": True,
-                        "orientation": m["orientation"],
-                        "hz": 1,
-                        "queue_size": 100,
-                        "mode": self.mode,
-                        "speak_mode": self.speak_mode,
-                        "namespace": self.namespace,
-                        "sensor_configuration": m["sensor_configuration"],
-                        "device_name": self.device_name,
-                        "temperature": m["sim_temperature"],
-                        "humidity": m["sim_humidity"],
-                        "gas": m["sim_air_quality"],
-                        "pressure": m["sim_pressure"]
-                    }
-                    self.devices.append(msg)
-            elif s == "speaker":
-                devices = self.world["robots"][0]["devices"][s]
-                cnt = -1
-                for m in devices:
-                    cnt += 1
-                    id = "id_" + str(cnt)
-                    # id = 'id_' + ''.join(random.choices(
-                    #     string.ascii_lowercase + string.digits, k = id_length))
-                    msg = {
-                        "type": "SPEAKERS",
-                        "brand": "usb_speaker",
-                        "base_topic": self.name + "/actuator/audio/speaker/usb_speaker/d" + str(cnt) + "/" + id,
-                        "name": "speaker_" + str(cnt),
-                        "place": m["place"],
-                        "id": id,
-                        "enabled": True,
-                        "orientation": m["orientation"],
-                        "hz": 0,
-                        "queue_size": 0,
-                        "mode": self.mode,
-                        "speak_mode": self.speak_mode,
-                        "namespace": self.namespace,
-                        "sensor_configuration": m["sensor_configuration"],
-                        "device_name": self.device_name
-                    }
-                    self.devices.append(msg)
-            elif s == "leds":
-                devices = self.world["robots"][0]["devices"][s]
-                cnt = -1
-                for m in devices:
-                    cnt += 1
-                    id = "id_" + str(cnt)
-                    # id = 'id_' + ''.join(random.choices(
-                    #     string.ascii_lowercase + string.digits, k = id_length))
-                    msg = {
-                        "type": "LED",
-                        "brand": "neopx",
-                        "base_topic": self.name + "/actuator/visual/leds/neopx/d" + str(cnt) + "/" + id,
-                        "name": "led_" + str(cnt),
-                        "place": m["place"],
-                        "id": id,
-                        "enabled": True,
-                        "orientation": m["orientation"],
-                        "hz": 0,
-                        "queue_size": 0,
-                        "mode": self.mode,
-                        "speak_mode": self.speak_mode,
-                        "namespace": self.namespace,
-                        "sensor_configuration": m["sensor_configuration"],
-                        "device_name": self.device_name
-                    }
-                    self.devices.append(msg)
-            elif s == "pan_tilt":
-                devices = self.world["robots"][0]["devices"][s]
-                cnt = -1
-                for m in devices:
-                    cnt += 1
-                    id = "id_" + str(cnt)
-                    # id = 'id_' + ''.join(random.choices(
-                    #     string.ascii_lowercase + string.digits, k = id_length))
-                    msg = {
-                        "type": "PAN_TILT",
-                        "brand": "pca9685",
-                        "base_topic": self.name + "/actuator/servo/pantilt/d" + str(cnt) + "/" + id,
-                        "name": "pan_tilt_" + str(cnt),
-                        "place": m["place"],
-                        "id": id,
-                        "enabled": True,
-                        "orientation": m["orientation"],
-                        "hz": 0,
-                        "queue_size": 0,
-                        "mode": self.mode,
-                        "speak_mode": self.speak_mode,
-                        "namespace": self.namespace,
-                        "sensor_configuration": m["sensor_configuration"],
-                        "device_name": self.device_name
-                    }
-                    self.devices.append(msg)
-            elif s == "touch_screen":
-                devices = self.world["robots"][0]["devices"][s]
-                cnt = -1
-                for m in devices:
-                    cnt += 1
-                    id = "id_" + str(cnt)
-                    # id = 'id_' + ''.join(random.choices(
-                    #     string.ascii_lowercase + string.digits, k = id_length))
-                    msg = {
-                        "type": "TOUCH_SCREEN",
-                        "brand": "touch_screen",
-                        "base_topic": self.name + "/actuator/visual/screen/touch_screen/d" + str(cnt) + "/" + id,
-                        "name": "touch_screen_" + str(cnt),
-                        "place": m["place"],
-                        "id": id,
-                        "enabled": True,
-                        "orientation": m["orientation"],
-                        "hz": 0,
-                        "queue_size": 0,
-                        "mode": self.mode,
-                        "speak_mode": self.speak_mode,
-                        "namespace": self.namespace,
-                        "sensor_configuration": m["sensor_configuration"],
-                        "device_name": self.device_name
-                    }
-                    self.devices.append(msg)
-            elif s == "skid_steer":
-                devices = self.world["robots"][0]["devices"][s]
-                cnt = -1
-                for m in devices:
-                    cnt += 1
-                    id = "id_" + str(cnt)
-                    # id = 'id_' + ''.join(random.choices(
-                    #     string.ascii_lowercase + string.digits, k = id_length))
-                    msg = {
-                        "type": "SKID_STEER",
-                        "brand": "twist",
-                        "base_topic": self.name + "/actuator/motion/base/twist/d" + str(cnt) + "/" + id,
-                        "name": "skid_steer_" + str(cnt),
-                        "place": m["place"],
-                        "id": id,
-                        "enabled": True,
-                        "orientation": m["orientation"],
-                        "hz": 0,
-                        "queue_size": 0,
-                        "mode": self.mode,
-                        "speak_mode": self.speak_mode,
-                        "namespace": self.namespace,
-                        "sensor_configuration": m["sensor_configuration"],
-                        "device_name": self.device_name
-                    }
-                    self.devices.append(msg)
-            elif s == "encoder":
-                devices = self.world["robots"][0]["devices"][s]
-                cnt = -1
-                for m in devices:
-                    cnt += 1
-                    id = "id_" + str(cnt)
-                    # id = 'id_' + ''.join(random.choices(
-                    #     string.ascii_lowercase + string.digits, k = id_length))
-                    msg = {
-                        "type": "ENCODER",
-                        "brand": "simple",
-                        "base_topic": self.name + "/sensor/encoder/d" + str(cnt) + "/" + id,
-                        "name": "encoder_" + str(cnt),
-                        "place": m["place"],
-                        "id": id,
-                        "enabled": True,
-                        "orientation": m["orientation"],
-                        "hz": 1,
-                        "queue_size": 100,
-                        "mode": self.mode,
-                        "speak_mode": self.speak_mode,
-                        "namespace": self.namespace,
-                        "sensor_configuration": m["sensor_configuration"],
-                        "device_name": self.device_name
-                    }
-                    self.devices.append(msg)     
-            else:
-                self.logger.error("Device declared in yaml does not exist: {}".format(s))
-
-
-        # Devices management
-        _logger = None
-        if self._common_logging is True:
-            _logger = self.logger
-        for d in self.devices:
-            if d["type"] == "PAN_TILT":
-<<<<<<< HEAD
-                self.controllers[d["name"]] = PanTiltController(info = d)
-            elif d["type"] == "LINE_FOLLOWER":
-                self.controllers[d["name"]] = CytronLFController(info = d)
-=======
-                self.controllers[d["name"]] = PanTiltController(info = d, logger = _logger)
->>>>>>> 36556675
-            elif d["type"] == "LED":
-                self.controllers[d["name"]] = LedsController(info = d, logger = _logger)
-            elif d["type"] == "ENV":
-                self.controllers[d["name"]] = EnvController(info = d, logger = _logger)
-            elif d["type"] == "IMU":
-                self.controllers[d["name"]] = ImuController(info = d, logger = _logger)
-            elif d["type"] == "SONAR":
-                self.controllers[d["name"]] = SonarController(info = d, map = self.map, logger = _logger)
-            elif d["type"] == "IR":
-                self.controllers[d["name"]] = IrController(info = d, map = self.map, logger = _logger)
-            elif d["type"] == "SKID_STEER":
-                self.controllers[d["name"]] = MotionController(info = d, logger = _logger)
-                # Just keep the motion controller in another var for the simulator:
-                self.motion_controller = self.controllers[d["name"]]
-            elif d["type"] == "TOF":
-<<<<<<< HEAD
-                self.controllers[d["name"]] = TofController(info = d, map = self.map)
-            # elif d["type"] == "BUTTON":
-            #     self.controllers[d["name"]] = ButtonController(info = d)
-=======
-                self.controllers[d["name"]] = TofController(info = d, map = self.map, logger = _logger)
-            elif d["type"] == "BUTTON":
-                self.controllers[d["name"]] = ButtonController(info = d, logger = _logger)
->>>>>>> 36556675
-            elif d["type"] == "ENCODER":
-                self.controllers[d["name"]] = EncoderController(info = d, logger = _logger)
-            elif d["type"] == "CAMERA":
-                self.controllers[d["name"]] = CameraController(info = d, logger = _logger)
-            elif d["type"] == "MICROPHONE":
-                self.controllers[d["name"]] = MicrophoneController(info = d, logger = _logger)
-            elif d["type"] == "SPEAKERS":
-                self.controllers[d["name"]] = SpeakerController(info = d, logger = _logger)
-            elif d["type"] == "TOUCH_SCREEN":
-                self.controllers[d["name"]] = TouchScreenController(info = d, logger = _logger)
-            elif d["type"] == "GSTREAMER_SERVER":
-                self.controllers[d["name"]] = GstreamerServerController(info = d, logger = _logger)
-            else:
-                self.logger.error("Controller declared in yaml does not exist: {}".format(d["name"]))
-            self.logger.warning(d["name"] + " controller created")
-
-
-        #===============================Button Array==================================
-        # Gather all buttons and pass them into the Button Array Controller
-
-        self.button_configuration = {
-                "places": [],
-                "pin_nums": [],
-                "direction": "down",
-                "bounce": 200,
-        }
-
-        for d in self.devices:
-            # gather all button numbers and places
-            if d["type"] == "BUTTON":
-                self.button_configuration["pin_nums"].append(d["sensor_configuration"].get("pin_num"))
-                self.button_configuration["places"].append(d["place"])
-
-        #print("Print button configuration:", self.button_configuration,  " of size: ", len(self.button_configuration))
-
-        # if there were any buttons registered create a generic msg passing their configurations
-        if len(self.button_configuration["pin_nums"]) > 0:
-            #print("Adding button array")
-            cnt = 0
-            id = "id_" + str(cnt)
-            msg = {
-                "type": "BUTTON_ARRAY",
-                "brand": "simple",
-                "base_topic": self.name + "/sensor/button_array/d" + str(cnt) + "/" + id,
-                "name": "button_array_" + str(cnt),
-                "place": "UNKNOWN",
-                "id": id,
-                "enabled": True,
-                "orientation": 0,
-                "hz": 1,
-                "queue_size": 100,
-                "mode": self.mode,
-                "speak_mode": self.speak_mode,
-                "namespace": self.namespace,
-                "sensor_configuration": self.button_configuration,
-                "device_name": self.device_name
-            }  
-
-            self.devices.append(msg)
-
-            #self.devices.append(msg)  
-            self.controllers[msg["name"]] = ButtonArrayController(info = msg) 
-        #===============================================================================
-
-
-    def get(self):
-        return {
-            "devices": self.devices,
-            "controllers": self.controllers
-        }
+#!/usr/bin/python
+# -*- coding: utf-8 -*-
+
+import time
+import json
+import math
+import logging
+import threading
+import random
+import string
+import os
+
+from colorama import Fore, Style
+
+from commlib.logger import Logger
+
+from .conn_params import ConnParams
+if ConnParams.type == "amqp":
+    from commlib.transports.amqp import RPCService
+elif ConnParams.type == "redis":
+    from commlib.transports.redis import RPCService
+
+from .controller_pan_tilt import PanTiltController
+from .controller_leds import LedsController
+from .controller_env import EnvController
+from .controller_imu import ImuController
+from .controller_motion import MotionController
+from .controller_sonar import SonarController
+from .controller_ir import IrController
+from .controller_tof import TofController
+from .controller_button import ButtonController
+from .controller_encoder import EncoderController
+from .controller_camera import CameraController
+from .controller_microphone import MicrophoneController
+from .controller_speaker import SpeakerController
+from .controller_touch_screen import TouchScreenController
+from .controller_gstreamer_server import GstreamerServerController
+
+#import my controllers
+from .controller_button_array_mcp23017 import ButtonArrayController    
+from .controller_cytron_lf import CytronLFController
+
+
+class DeviceLookup:
+    def __init__(self, world = None, map = None, logger = None, name = None, namespace = None, device_name = None):
+        self.world = world
+        if logger is None:
+            self.logger = Logger(name + "/device_discovery")
+            self._common_logging = False
+        else:
+            self.logger = logger
+            self._common_logging = True
+            self.logger.info("Common logging is true")
+        self.name = name
+        self.device_name = device_name
+        self.namespace = namespace
+        self.devices = []
+        self.controllers = {}
+        self.map = map
+
+        # Mode: one of {real, mock, simulation}
+        self.mode = self.world["robots"][0]["mode"]
+        self.speak_mode = self.world["robots"][0]["speak_mode"]
+        if self.mode not in ["real", "mock", "simulation"]:
+            self.logger.error("Selected mode is invalid: {}".format(self.mode))
+            exit(1)
+
+        id_length = 4
+        for s in self.world["robots"][0]["devices"]:
+            if s == "gstreamer_server":
+                devices = self.world["robots"][0]["devices"][s]
+                cnt = -1
+                for m in devices:
+                    cnt += 1
+                    id = "id_" + str(cnt)
+                    # id = 'id_' + ''.join(random.choices(
+                    #     string.ascii_lowercase + string.digits, k = id_length))
+                    msg = {
+                        "type": "GSTREAMER_SERVER",
+                        "brand": "gstream",
+                        "base_topic": self.name + "/sensor/audio/gstreamer/d" + str(cnt) + "/" + id,
+                        "name": "gstreamer_" + str(cnt),
+                        "place": m["place"],
+                        "id": id,
+                        "enabled": True,
+                        "orientation": m["orientation"],
+                        "hz": 0,
+                        "queue_size": 0,
+                        "mode": self.mode,
+                        "speak_mode": self.speak_mode,
+                        "namespace": self.namespace,
+                        "sensor_configuration": m["sensor_configuration"],
+                        "device_name": self.device_name
+                    }
+                    self.devices.append(msg)
+            elif s == "microphone":
+                devices = self.world["robots"][0]["devices"][s]
+                cnt = -1
+                for m in devices:
+                    cnt += 1
+                    id = "id_" + str(cnt)
+                    # id = 'id_' + ''.join(random.choices(
+                    #     string.ascii_lowercase + string.digits, k = id_length))
+                    msg = {
+                        "type": "MICROPHONE",
+                        "brand": "usb_mic",
+                        "base_topic": self.name + "/sensor/audio/microphone/d" + str(cnt) + "/" + id,
+                        "name": "microphone_" + str(cnt),
+                        "place": m["place"],
+                        "id": id,
+                        "enabled": True,
+                        "orientation": m["orientation"],
+                        "hz": 0,
+                        "queue_size": 0,
+                        "mode": self.mode,
+                        "speak_mode": self.speak_mode,
+                        "namespace": self.namespace,
+                        "sensor_configuration": m["sensor_configuration"],
+                        "device_name": self.device_name,
+                        "actors": self.world["actors"]
+                    }
+                    self.devices.append(msg)
+            elif s == "cytron_lf":
+                devices = self.world["robots"][0]["devices"][s]
+                cnt = -1
+                for m in devices:
+                    cnt += 1
+                    id = "id_" + str(cnt)
+                    # id = 'id_' + ''.join(random.choices(
+                    #     string.ascii_lowercase + string.digits, k = id_length))
+                    msg = {
+                        "type": "LINE_FOLLOWER",
+                        "brand": "line_follower",
+                        "base_topic": self.name + "/sensor/distance/cytron_lf/d" + str(cnt) + "/" + id,
+                        "name": "cytron_lf_" + str(cnt),
+                        "place": m["place"],
+                        "id": id,
+                        "enabled": True,
+                        "orientation": m["orientation"],
+                        "hz": 1,
+                        "queue_size": 100,
+                        "mode": self.mode,
+                        "speak_mode": self.speak_mode,
+                        "namespace": self.namespace,
+                        "sensor_configuration": m["sensor_configuration"],
+                        "device_name": self.device_name
+                    }
+                    self.devices.append(msg)
+            elif s == "sonar":
+                devices = self.world["robots"][0]["devices"][s]
+                cnt = -1
+                for m in devices:
+                    cnt += 1
+                    id = "id_" + str(cnt)
+                    # id = 'id_' + ''.join(random.choices(
+                    #     string.ascii_lowercase + string.digits, k = id_length))
+                    msg = {
+                        "type": "SONAR",
+                        "brand": "sonar",
+                        "base_topic": self.name + "/sensor/distance/sonar/d" + str(cnt) + "/" + id,
+                        "name": "sonar_" + str(cnt),
+                        "place": m["place"],
+                        "id": id,
+                        "enabled": True,
+                        "orientation": m["orientation"],
+                        "hz": 1,
+                        "queue_size": 100,
+                        "mode": self.mode,
+                        "speak_mode": self.speak_mode,
+                        "namespace": self.namespace,
+                        "sensor_configuration": m["sensor_configuration"],
+                        "max_range": m["max_range"],
+                        "device_name": self.device_name
+                    }
+                    self.devices.append(msg)
+            elif s == "ir":
+                devices = self.world["robots"][0]["devices"][s]
+                cnt = -1
+                for m in devices:
+                    cnt += 1
+                    id = "id_" + str(cnt)
+                    # id = 'id_' + ''.join(random.choices(
+                    #     string.ascii_lowercase + string.digits, k = id_length))
+                    msg = {
+                        "type": "IR",
+                        "brand": "ir",
+                        "base_topic": self.name + "/sensor/distance/ir/d" + str(cnt) + "/" + id,
+                        "name": "ir_" + str(cnt),
+                        "place": m["place"],
+                        "id": id,
+                        "enabled": True,
+                        "orientation": m["orientation"],
+                        "hz": 1,
+                        "queue_size": 100,
+                        "mode": self.mode,
+                        "speak_mode": self.speak_mode,
+                        "namespace": self.namespace,
+                        "sensor_configuration": m["sensor_configuration"],
+                        "max_range": m["max_range"],
+                        "device_name": self.device_name
+                    }
+                    self.devices.append(msg)
+            elif s == "tof":
+                devices = self.world["robots"][0]["devices"][s]
+                cnt = -1
+                for m in devices:
+                    cnt += 1
+                    id = "id_" + str(cnt)
+                    # id = 'id_' + ''.join(random.choices(
+                    #     string.ascii_lowercase + string.digits, k = id_length))
+                    msg = {
+                        "type": "TOF",
+                        "brand": "vl53l1x",
+                        "base_topic": self.name + "/sensor/distance/tof/d" + str(cnt) + "/" + id,
+                        "name": "tof_" + str(cnt),
+                        "place": m["place"],
+                        "id": id,
+                        "enabled": True,
+                        "orientation": m["orientation"],
+                        "hz": 1,
+                        "queue_size": 100,
+                        "mode": self.mode,
+                        "speak_mode": self.speak_mode,
+                        "namespace": self.namespace,
+                        "sensor_configuration": m["sensor_configuration"],
+                        "max_range": m["max_range"],
+                        "device_name": self.device_name
+                    }
+                    self.devices.append(msg)
+            elif s == "camera":
+                devices = self.world["robots"][0]["devices"][s]
+                cnt = -1
+                for m in devices:
+                    cnt += 1
+                    id = "id_" + str(cnt)
+                    # id = 'id_' + ''.join(random.choices(
+                    #     string.ascii_lowercase + string.digits, k = id_length))
+                    msg = {
+                        "type": "CAMERA",
+                        "brand": "picamera",
+                        "base_topic": self.name + "/sensor/visual/camera/d" + str(cnt) + "/" + id,
+                        "name": "camera_" + str(cnt),
+                        "place": m["place"],
+                        "id": id,
+                        "enabled": True,
+                        "orientation": m["orientation"],
+                        "hz": 0,
+                        "queue_size": 0,
+                        "mode": self.mode,
+                        "speak_mode": self.speak_mode,
+                        "namespace": self.namespace,
+                        "sensor_configuration": m["sensor_configuration"],
+                        "device_name": self.device_name,
+                        "actors": self.world["actors"]
+                    }
+                    self.devices.append(msg)
+            elif s == "imu":
+                devices = self.world["robots"][0]["devices"][s]
+                cnt = -1
+                for m in devices:
+                    cnt += 1
+                    id = "id_" + str(cnt)
+                    # id = 'id_' + ''.join(random.choices(
+                    #     string.ascii_lowercase + string.digits, k = id_length))
+                    msg = {
+                        "type": "IMU",
+                        "brand": "icm_20948",
+                        "base_topic": self.name + "/sensor/imu/accel_gyro_magne_temp/d" + str(cnt) + "/" + id,
+                        "name": "imu_" + str(cnt),
+                        "place": m["place"],
+                        "id": id,
+                        "enabled": True,
+                        "orientation": m["orientation"],
+                        "hz": 1,
+                        "queue_size": 100,
+                        "mode": self.mode,
+                        "speak_mode": self.speak_mode,
+                        "namespace": self.namespace,
+                        "sensor_configuration": m["sensor_configuration"],
+                        "device_name": self.device_name
+                    }
+                    self.devices.append(msg)
+            elif s == "button":
+                devices = self.world["robots"][0]["devices"][s]
+                cnt = -1
+                for m in devices:
+                    cnt += 1
+                    id = "id_" + str(cnt)
+                    # id = 'id_' + ''.join(random.choices(
+                    #     string.ascii_lowercase + string.digits, k = id_length))
+                    msg = {
+                        "type": "BUTTON",
+                        "brand": "simple",
+                        "base_topic": self.name + "/sensor/button/tactile_switch/d" + str(cnt) + "/" + id,
+                        "name": "button_" + str(cnt),
+                        "place": m["place"],
+                        "id": id,
+                        "enabled": True,
+                        "orientation": m["orientation"],
+                        "hz": 1,
+                        "queue_size": 100,
+                        "mode": self.mode,
+                        "speak_mode": self.speak_mode,
+                        "namespace": self.namespace,
+                        "sensor_configuration": m["sensor_configuration"],
+                        "device_name": self.device_name
+                    }
+                    
+                    self.devices.append(msg)
+            elif s == "env":
+                devices = self.world["robots"][0]["devices"][s]
+                cnt = -1
+                for m in devices:
+                    cnt += 1
+                    id = "id_" + str(cnt)
+                    # id = 'id_' + ''.join(random.choices(
+                    #     string.ascii_lowercase + string.digits, k = id_length))
+                    msg = {
+                        "type": "ENV",
+                        "brand": "bme680",
+                        "base_topic": self.name + "/sensor/env/temp_hum_pressure_gas/d" + str(cnt) + "/" + id,
+                        "name": "env_" + str(cnt),
+                        "place": m["place"],
+                        "id": id,
+                        "enabled": True,
+                        "orientation": m["orientation"],
+                        "hz": 1,
+                        "queue_size": 100,
+                        "mode": self.mode,
+                        "speak_mode": self.speak_mode,
+                        "namespace": self.namespace,
+                        "sensor_configuration": m["sensor_configuration"],
+                        "device_name": self.device_name,
+                        "temperature": m["sim_temperature"],
+                        "humidity": m["sim_humidity"],
+                        "gas": m["sim_air_quality"],
+                        "pressure": m["sim_pressure"]
+                    }
+                    self.devices.append(msg)
+            elif s == "speaker":
+                devices = self.world["robots"][0]["devices"][s]
+                cnt = -1
+                for m in devices:
+                    cnt += 1
+                    id = "id_" + str(cnt)
+                    # id = 'id_' + ''.join(random.choices(
+                    #     string.ascii_lowercase + string.digits, k = id_length))
+                    msg = {
+                        "type": "SPEAKERS",
+                        "brand": "usb_speaker",
+                        "base_topic": self.name + "/actuator/audio/speaker/usb_speaker/d" + str(cnt) + "/" + id,
+                        "name": "speaker_" + str(cnt),
+                        "place": m["place"],
+                        "id": id,
+                        "enabled": True,
+                        "orientation": m["orientation"],
+                        "hz": 0,
+                        "queue_size": 0,
+                        "mode": self.mode,
+                        "speak_mode": self.speak_mode,
+                        "namespace": self.namespace,
+                        "sensor_configuration": m["sensor_configuration"],
+                        "device_name": self.device_name
+                    }
+                    self.devices.append(msg)
+            elif s == "leds":
+                devices = self.world["robots"][0]["devices"][s]
+                cnt = -1
+                for m in devices:
+                    cnt += 1
+                    id = "id_" + str(cnt)
+                    # id = 'id_' + ''.join(random.choices(
+                    #     string.ascii_lowercase + string.digits, k = id_length))
+                    msg = {
+                        "type": "LED",
+                        "brand": "neopx",
+                        "base_topic": self.name + "/actuator/visual/leds/neopx/d" + str(cnt) + "/" + id,
+                        "name": "led_" + str(cnt),
+                        "place": m["place"],
+                        "id": id,
+                        "enabled": True,
+                        "orientation": m["orientation"],
+                        "hz": 0,
+                        "queue_size": 0,
+                        "mode": self.mode,
+                        "speak_mode": self.speak_mode,
+                        "namespace": self.namespace,
+                        "sensor_configuration": m["sensor_configuration"],
+                        "device_name": self.device_name
+                    }
+                    self.devices.append(msg)
+            elif s == "pan_tilt":
+                devices = self.world["robots"][0]["devices"][s]
+                cnt = -1
+                for m in devices:
+                    cnt += 1
+                    id = "id_" + str(cnt)
+                    # id = 'id_' + ''.join(random.choices(
+                    #     string.ascii_lowercase + string.digits, k = id_length))
+                    msg = {
+                        "type": "PAN_TILT",
+                        "brand": "pca9685",
+                        "base_topic": self.name + "/actuator/servo/pantilt/d" + str(cnt) + "/" + id,
+                        "name": "pan_tilt_" + str(cnt),
+                        "place": m["place"],
+                        "id": id,
+                        "enabled": True,
+                        "orientation": m["orientation"],
+                        "hz": 0,
+                        "queue_size": 0,
+                        "mode": self.mode,
+                        "speak_mode": self.speak_mode,
+                        "namespace": self.namespace,
+                        "sensor_configuration": m["sensor_configuration"],
+                        "device_name": self.device_name
+                    }
+                    self.devices.append(msg)
+            elif s == "touch_screen":
+                devices = self.world["robots"][0]["devices"][s]
+                cnt = -1
+                for m in devices:
+                    cnt += 1
+                    id = "id_" + str(cnt)
+                    # id = 'id_' + ''.join(random.choices(
+                    #     string.ascii_lowercase + string.digits, k = id_length))
+                    msg = {
+                        "type": "TOUCH_SCREEN",
+                        "brand": "touch_screen",
+                        "base_topic": self.name + "/actuator/visual/screen/touch_screen/d" + str(cnt) + "/" + id,
+                        "name": "touch_screen_" + str(cnt),
+                        "place": m["place"],
+                        "id": id,
+                        "enabled": True,
+                        "orientation": m["orientation"],
+                        "hz": 0,
+                        "queue_size": 0,
+                        "mode": self.mode,
+                        "speak_mode": self.speak_mode,
+                        "namespace": self.namespace,
+                        "sensor_configuration": m["sensor_configuration"],
+                        "device_name": self.device_name
+                    }
+                    self.devices.append(msg)
+            elif s == "skid_steer":
+                devices = self.world["robots"][0]["devices"][s]
+                cnt = -1
+                for m in devices:
+                    cnt += 1
+                    id = "id_" + str(cnt)
+                    # id = 'id_' + ''.join(random.choices(
+                    #     string.ascii_lowercase + string.digits, k = id_length))
+                    msg = {
+                        "type": "SKID_STEER",
+                        "brand": "twist",
+                        "base_topic": self.name + "/actuator/motion/base/twist/d" + str(cnt) + "/" + id,
+                        "name": "skid_steer_" + str(cnt),
+                        "place": m["place"],
+                        "id": id,
+                        "enabled": True,
+                        "orientation": m["orientation"],
+                        "hz": 0,
+                        "queue_size": 0,
+                        "mode": self.mode,
+                        "speak_mode": self.speak_mode,
+                        "namespace": self.namespace,
+                        "sensor_configuration": m["sensor_configuration"],
+                        "device_name": self.device_name
+                    }
+                    self.devices.append(msg)
+            elif s == "encoder":
+                devices = self.world["robots"][0]["devices"][s]
+                cnt = -1
+                for m in devices:
+                    cnt += 1
+                    id = "id_" + str(cnt)
+                    # id = 'id_' + ''.join(random.choices(
+                    #     string.ascii_lowercase + string.digits, k = id_length))
+                    msg = {
+                        "type": "ENCODER",
+                        "brand": "simple",
+                        "base_topic": self.name + "/sensor/encoder/d" + str(cnt) + "/" + id,
+                        "name": "encoder_" + str(cnt),
+                        "place": m["place"],
+                        "id": id,
+                        "enabled": True,
+                        "orientation": m["orientation"],
+                        "hz": 1,
+                        "queue_size": 100,
+                        "mode": self.mode,
+                        "speak_mode": self.speak_mode,
+                        "namespace": self.namespace,
+                        "sensor_configuration": m["sensor_configuration"],
+                        "device_name": self.device_name
+                    }
+                    self.devices.append(msg)     
+            else:
+                self.logger.error("Device declared in yaml does not exist: {}".format(s))
+
+
+        # Devices management
+        _logger = None
+        if self._common_logging is True:
+            _logger = self.logger
+        for d in self.devices:
+            if d["type"] == "PAN_TILT":
+                self.controllers[d["name"]] = PanTiltController(info = d)
+            elif d["type"] == "LINE_FOLLOWER":
+                self.controllers[d["name"]] = CytronLFController(info = d)
+            elif d["type"] == "LED":
+                self.controllers[d["name"]] = LedsController(info = d, logger = _logger)
+            elif d["type"] == "ENV":
+                self.controllers[d["name"]] = EnvController(info = d, logger = _logger)
+            elif d["type"] == "IMU":
+                self.controllers[d["name"]] = ImuController(info = d, logger = _logger)
+            elif d["type"] == "SONAR":
+                self.controllers[d["name"]] = SonarController(info = d, map = self.map, logger = _logger)
+            elif d["type"] == "IR":
+                self.controllers[d["name"]] = IrController(info = d, map = self.map, logger = _logger)
+            elif d["type"] == "SKID_STEER":
+                self.controllers[d["name"]] = MotionController(info = d, logger = _logger)
+                # Just keep the motion controller in another var for the simulator:
+                self.motion_controller = self.controllers[d["name"]]
+            elif d["type"] == "TOF":
+                self.controllers[d["name"]] = TofController(info = d, map = self.map)
+            # elif d["type"] == "BUTTON":
+            #     self.controllers[d["name"]] = ButtonController(info = d)
+            elif d["type"] == "ENCODER":
+                self.controllers[d["name"]] = EncoderController(info = d, logger = _logger)
+            elif d["type"] == "CAMERA":
+                self.controllers[d["name"]] = CameraController(info = d, logger = _logger)
+            elif d["type"] == "MICROPHONE":
+                self.controllers[d["name"]] = MicrophoneController(info = d, logger = _logger)
+            elif d["type"] == "SPEAKERS":
+                self.controllers[d["name"]] = SpeakerController(info = d, logger = _logger)
+            elif d["type"] == "TOUCH_SCREEN":
+                self.controllers[d["name"]] = TouchScreenController(info = d, logger = _logger)
+            elif d["type"] == "GSTREAMER_SERVER":
+                self.controllers[d["name"]] = GstreamerServerController(info = d, logger = _logger)
+            else:
+                self.logger.error("Controller declared in yaml does not exist: {}".format(d["name"]))
+            self.logger.warning(d["name"] + " controller created")
+
+
+        #===============================Button Array==================================
+        # Gather all buttons and pass them into the Button Array Controller
+
+        self.button_configuration = {
+                "places": [],
+                "pin_nums": [],
+                "direction": "down",
+                "bounce": 200,
+        }
+
+        for d in self.devices:
+            # gather all button numbers and places
+            if d["type"] == "BUTTON":
+                self.button_configuration["pin_nums"].append(d["sensor_configuration"].get("pin_num"))
+                self.button_configuration["places"].append(d["place"])
+
+        #print("Print button configuration:", self.button_configuration,  " of size: ", len(self.button_configuration))
+
+        # if there were any buttons registered create a generic msg passing their configurations
+        if len(self.button_configuration["pin_nums"]) > 0:
+            #print("Adding button array")
+            cnt = 0
+            id = "id_" + str(cnt)
+            msg = {
+                "type": "BUTTON_ARRAY",
+                "brand": "simple",
+                "base_topic": self.name + "/sensor/button_array/d" + str(cnt) + "/" + id,
+                "name": "button_array_" + str(cnt),
+                "place": "UNKNOWN",
+                "id": id,
+                "enabled": True,
+                "orientation": 0,
+                "hz": 1,
+                "queue_size": 100,
+                "mode": self.mode,
+                "speak_mode": self.speak_mode,
+                "namespace": self.namespace,
+                "sensor_configuration": self.button_configuration,
+                "device_name": self.device_name
+            }  
+
+            self.devices.append(msg)
+
+            #self.devices.append(msg)  
+            self.controllers[msg["name"]] = ButtonArrayController(info = msg) 
+        #===============================================================================
+
+
+    def get(self):
+        return {
+            "devices": self.devices,
+            "controllers": self.controllers
+        }