--- conflicted
+++ resolved
@@ -1,533 +1,518 @@
-#!/usr/bin/python
-# -*- coding: utf-8 -*-
-
-import time
-import json
-import math
-import logging
-import threading
-import random
-import string
-import os
-
-from colorama import Fore, Style
-
-from .conn_params import ConnParams
-if ConnParams.type == "amqp":
-    from commlib.transports.amqp import Publisher, RPCService
-elif ConnParams.type == "redis":
-    from commlib.transports.redis import Publisher, RPCService
-
-from commlib.logger import RemoteLogger, Logger
-from commlib.node import TransportType
-import commlib.transports.amqp as acomm
-
-import configparser
-
-from .device_lookup import DeviceLookup
-
-class HeartbeatThread(threading.Thread):
-    def __init__(self, topic, _conn_params, interval=10,  *args, **kwargs):
-        super(HeartbeatThread, self).__init__(*args, **kwargs)
-        self._stop_event = threading.Event()
-        self._rate_secs = interval
-        import commlib
-        self._heartbeat_pub = commlib.transports.amqp.Publisher(
-            topic=topic,
-            conn_params=_conn_params,
-            debug=False
-        )
-        self.daemon = True
-
-    def run(self):
-        try:
-            while not self._stop_event.isSet():
-                self._heartbeat_pub.publish({})
-                self._stop_event.wait(self._rate_secs)
-        except Exception as exc:
-            # print('Heartbeat Thread Ended')
-            pass
-        finally:
-            # print('Heartbeat Thread Ended')
-            pass
-
-    def force_join(self, timeout=None):
-        """ Stop the thread. """
-        self._stop_event.set()
-        threading.Thread.join(self, timeout)
-
-    def stop(self):
-        self._stop_event.set()
-
-    def stopped(self):
-        return self._stop_event.is_set()
-
-class Robot:
-    def __init__(self, world = None, map = None, name = "robot", tick = 0.25):
-        self.logger = Logger(name)
-        logging.getLogger("pika").setLevel(logging.INFO)
-
-        try:
-            self.namespace = os.environ['TEKTRAIN_NAMESPACE']
-        except:
-            self.logger.warning("No TEKTRAIN_NAMESPACE environmental variable found. Automatically setting it to /robot")
-            os.environ["TEKTRAIN_NAMESPACE"] = "/robot"
-            self.namespace = "/robot"
-
-<<<<<<< HEAD
-        self.raw_name = name
-=======
-        self.common_logging = False
-
-        try: # Get config for remote logging and heartbeat
-            cfg_file = os.path.expanduser("~/.config/streamsim/config")
-            if not os.path.isfile(cfg_file):
-                self.logger = Logger("name")
-                self.logger.warn('Config file does not exist')
-            config = configparser.ConfigParser()
-            config.read(cfg_file)
-
-            self._username = config.get('broker', 'username')
-            self._password = config.get('broker', 'password')
-            self._host = config.get('broker', 'host')
-            self._port = config.get('broker', 'port')
-            self._vhost = config.get('broker', 'vhost')
-
-            self._device = config.get('core', 'device_name')
-            self._heartbeat_topic = config.get('interfaces', 'heartbeat').replace("DEVICE", self._device)
-            self._logs_topic = config.get('interfaces', 'logs').replace("DEVICE", self._device)
-
-            self.server_params = acomm.ConnectionParameters(
-                host=self._host,
-                port=self._port,
-                vhost=self._vhost)
-            self.server_params.credentials.username = self._username
-            self.server_params.credentials.password = self._password
-
-            if config.get('core', 'remote_logging') == "1":
-                self.logger = RemoteLogger(
-                    self.__class__.__name__,
-                    TransportType.AMQP,
-                    self.server_params,
-                    remote_topic=self._logs_topic
-                )
-                self.logger.info("Created remote logger")
-
-            # Heartbeat
-            self._heartbeat_thread = HeartbeatThread(
-                self._heartbeat_topic,
-                self.server_params
-            )
-            self.logger.info(f"{Fore.RED}Created amqp Publisher {self._heartbeat_topic}{Style.RESET_ALL} ")
-            self._heartbeat_thread.start()
-            self.logger.warning("Setting remote connections successful")
-
-            self.common_logging = True
-
-        except Exception as e:
-            self.logger.warning(f"Error in streamsim system configuration file: {str(e)}")
-
-        self.raw_name = name
->>>>>>> 36556675
-        self.name = self.namespace + "/" + name
-        self.dt = tick
-
-        # intial robot pose - remains remains constant throughout streamsim launch
-        self._init_x = 0
-        self._init_y = 0
-        self._init_theta = 0
-
-        # current robot pose - varies during execution
-        self._x = 0
-        self._y = 0
-        self._theta = 0
-
-        self._curr_node = -1
-
-        self.detection_threshold = 1
-
-        # Yaml configuration management
-        self.world = world
-        self.map = map
-        self.width = self.map.shape[0]
-        self.height = self.map.shape[1]
-        self.resolution = self.world["map"]["resolution"]
-        self.logger.info("Robot {}: map set".format(self.name))
-
-        pose = self.world['robots'][0]['starting_pose']
-        self._init_x = pose['x'] * self.resolution
-        self._init_y = pose['y'] * self.resolution
-        self._init_theta = pose['theta'] / 180.0 * math.pi
-        self.logger.info("Robot {} pose set: {}, {}, {}".format(
-            self.name, self._x, self._y, self._theta))
-
-        self._x = self._init_x
-        self._y = self._init_y
-        self._theta = self._init_theta
-
-        self.step_by_step_execution = self.world['robots'][0]['step_by_step_execution']
-        self.logger.warning("Step by step execution is {}".format(self.step_by_step_execution))
-
-        # Devices set
-        _logger = None
-        if self.common_logging is True:
-            _logger = self.logger
-        self.device_management = DeviceLookup(
-            world = self.world, map = self.map, name = self.name,\
-            namespace = self.namespace, device_name = name, logger = _logger)
-        tmp = self.device_management.get()
-        self.devices = tmp['devices']
-        self.controllers = tmp['controllers']
-        try:
-            self.motion_controller = self.device_management.motion_controller
-        except:
-            self.logger.warning("Robot has no motion controller.. Smells like device!".format(self.name))
-            self.motion_controller = None
-
-        # rpc service which resets the robot pose to the initial given values
-        _topic = self.name + '/reset_robot_pose'
-        self.reset_pose_rpc_server = RPCService(
-            conn_params=ConnParams.get("redis"),
-            on_request=self.reset_pose_callback,
-            rpc_name=_topic)
-        self.logger.info(f"{Fore.GREEN} Created redis RPCService {_topic} {Style.RESET_ALL}")
-
-        _topic = self.name + '/nodes_detector/get_connected_devices'
-        self.devices_rpc_server = RPCService(
-            conn_params=ConnParams.get("redis"),
-            on_request=self.devices_callback,
-            rpc_name=_topic)
-        self.logger.info(f"{Fore.GREEN} Created redis RPCService {_topic} {Style.RESET_ALL}")
-
-        _topic =name + "/pose"
-        self.internal_pose_pub = Publisher(
-            conn_params=ConnParams.get("redis"),
-            topic= _topic)
-        self.logger.info(f"{Fore.GREEN} Created redis Publisher {_topic}{Style.RESET_ALL}")
-
-        # SIMULATOR ------------------------------------------------------------
-        if self.world['robots'][0]['amqp_inform'] is True:
-            import commlib
-
-            final_t = self.name.replace("/", ".")[1:]
-            final_t = final_t[final_t.find(".") + 1:]
-            final_top = final_t + ".pose"
-            final_dete_top = final_t + ".detect"
-            final_leds_top = final_t + ".leds"
-            final_leds_wipe_top = final_t + ".leds.wipe"
-            final_exec = final_t + ".execution"
-
-            # AMQP Publishers  -----------------------------------------------
-
-            self.pose_pub = commlib.transports.amqp.Publisher(
-                conn_params=ConnParams.get("amqp"),
-                topic= final_top)
-            self.logger.info(f"{Fore.RED}Created amqp Publisher {final_top}{Style.RESET_ALL}")
-
-            self.detects_pub = commlib.transports.amqp.Publisher(
-                conn_params=ConnParams.get("amqp"),
-                topic= final_dete_top)
-            self.logger.info(f"{Fore.RED}Created amqp Publisher {final_dete_top}{Style.RESET_ALL}")
-
-            self.leds_pub = commlib.transports.amqp.Publisher(
-                conn_params=ConnParams.get("amqp"),
-                topic= final_leds_top)
-            self.logger.info(f"{Fore.RED}Created amqp Publisher {final_leds_top}{Style.RESET_ALL}")
-
-            self.leds_wipe_pub = commlib.transports.amqp.Publisher(
-                conn_params=ConnParams.get("amqp"),
-                topic= final_leds_wipe_top)
-            self.logger.info(f"{Fore.RED}Created amqp Publisher {final_leds_wipe_top}{Style.RESET_ALL}")
-
-            self.execution_pub = commlib.transports.amqp.Publisher(
-                conn_params=ConnParams.get("amqp"),
-                topic= final_exec)
-            self.logger.info(f"{Fore.RED}Created amqp Publisher {final_exec}{Style.RESET_ALL}")
-
-            # AMQP Subscribers  -----------------------------------------------
-
-            _topic = final_t + ".buttons"
-            self.buttons_amqp_sub = commlib.transports.amqp.Subscriber(
-                conn_params=ConnParams.get("amqp"),
-                topic=_topic,
-                on_message=self.button_amqp)
-            self.logger.info(f"{Fore.RED}Created amqp Subscriber {_topic}{Style.RESET_ALL}")
-
-            if self.step_by_step_execution:
-                _topic = final_t + ".step_by_step"
-                self.step_by_step_amqp_sub = commlib.transports.amqp.Subscriber(
-                    conn_params=ConnParams.get("amqp"),
-                    topic=_topic,
-                    on_message=self.step_by_step_amqp)
-                self.logger.info(f"{Fore.RED}Created amqp Subscriber {_topic}{Style.RESET_ALL}")
-
-            # REDIS Publishers  -----------------------------------------------
-
-            _topic = name + "/buttons_sim"
-            self.buttons_sim_pub = Publisher(
-                conn_params=ConnParams.get("redis"),
-                topic= _topic)
-            self.logger.info(f"{Fore.GREEN}Created redis Publisher {_topic}{Style.RESET_ALL}")
-
-            _topic = name + ".next_step"
-            self.next_step_pub = Publisher(
-                conn_params=ConnParams.get("redis"),
-                topic= _topic)
-            self.logger.info(f"{Fore.GREEN}Created redis Publisher {_topic}{Style.RESET_ALL}")
-
-            # REDIS Subscribers -----------------------------------------------
-
-            _topic = final_t + ".execution.nodes"
-            self.execution_nodes_redis_sub = commlib.transports.redis.Subscriber(
-                conn_params=ConnParams.get("redis"),
-                topic=_topic,
-                on_message=self.execution_nodes_redis)
-            self.logger.info(f"{Fore.GREEN}Created redis Subscriber {_topic}{Style.RESET_ALL}")
-
-            _topic = final_t + ".detects"
-            self.detects_redis_sub = commlib.transports.redis.Subscriber(
-                conn_params=ConnParams.get("redis"),
-                topic=_topic,
-                on_message=self.detects_redis)
-            self.logger.info(f"{Fore.GREEN}Created redis Subscriber {_topic}{Style.RESET_ALL}")
-
-            _topic = final_t + ".leds"
-            self.leds_redis_sub = commlib.transports.redis.Subscriber(
-                conn_params=ConnParams.get("redis"),
-                topic=_topic,
-                on_message=self.leds_redis)
-            self.logger.info(f"{Fore.GREEN}Created redis Subscriber {_topic}{Style.RESET_ALL}")
-
-            _topic = final_t + ".leds.wipe"
-            self.leds_wipe_redis_sub = commlib.transports.redis.Subscriber(
-                conn_params=ConnParams.get("redis"),
-                topic=_topic,
-                on_message=self.leds_wipe_redis)
-            self.logger.info(f"{Fore.GREEN}Created redis Subscriber {_topic}{Style.RESET_ALL}")
-
-
-        # Threads
-        self.simulator_thread = threading.Thread(target = self.simulation_thread)
-
-        from derp_me.client import DerpMeClient
-        self.derp_client = DerpMeClient(conn_params=ConnParams.get("redis"))
-
-        self.logger.info("Device {} set-up".format(self.name))
-
-    def leds_redis(self, message, meta):
-        self.logger.debug("Got leds from redis " + str(message))
-        self.logger.warning(f"{Fore.YELLOW}Sending to amqp notifier: {message}{Style.RESET_ALL}")
-        self.leds_pub.publish(message)
-
-    def leds_wipe_redis(self, message, meta):
-        self.logger.debug("Got leds wipe from redis " + str(message))
-        self.logger.warning(f"{Fore.YELLOW}Sending to amqp notifier: {message}{Style.RESET_ALL}")
-        self.leds_wipe_pub.publish(message)
-
-    def execution_nodes_redis(self, message, meta):
-        self.logger.debug("Got execution node from redis " + str(message))
-        self.logger.warning(f"{Fore.MAGENTA}Sending to amqp notifier: {message}{Style.RESET_ALL}")
-<<<<<<< HEAD
-        message["device"] = self.raw_name 
-=======
-        message["device"] = self.raw_name
->>>>>>> 36556675
-        self.execution_pub.publish(message)
-
-    def detects_redis(self, message, meta):
-        self.logger.warning("Got detect from redis " + str(message))
-        # Wait for source
-        done = False
-        while not done:
-            try:
-                v2 = self.derp_client.lget(self.name.replace("/", ".")[1:] + ".detect.source", 0, 0)['val'][0]
-                self.logger.info("Got the source!")
-                done = True
-            except:
-                time.sleep(0.1)
-                self.logger.info("Source not written yet...")
-
-<<<<<<< HEAD
-        if v2 != "empty":
-            message["actor_id"] = v2["id"]
-        else:
-            message["actor_id"] = -1    
-=======
-        if v2 != "empty":
-            message["actor_id"] = v2["id"]
-        else:
-            message["actor_id"] = -1
->>>>>>> 36556675
-        self.logger.warning(f"{Fore.CYAN}Sending to amqp notifier: {message}{Style.RESET_ALL}")
-        self.detects_pub.publish(message)
-
-    def button_amqp(self, message, meta):
-        self.logger.warning("Got button press from amqp " + str(message))
-        self.buttons_sim_pub.publish({
-            "button": message["button"]
-        })
-
-    def step_by_step_amqp(self, message, meta):
-        self.logger.info(f"Got next step from amqp")
-        self.next_step_pub.publish({})
-
-    def start(self):
-        for c in self.controllers:
-            self.controllers[c].start()
-
-        if self.world['robots'][0]['amqp_inform'] is True:
-            self.buttons_amqp_sub.run()
-            self.execution_nodes_redis_sub.run()
-            self.detects_redis_sub.run()
-            self.leds_redis_sub.run()
-            self.leds_wipe_redis_sub.run()
-            if self.step_by_step_execution:
-                self.step_by_step_amqp_sub.run()
-
-        self.devices_rpc_server.run()
-        self.reset_pose_rpc_server.run()
-        self.stopped = False
-        self.simulator_thread.start()
-
-        r = self.derp_client.lset(
-            "stream_sim/state",
-            [{
-                "state": "ACTIVE",
-                "device": self.name,
-                "timestamp": time.time()
-            }])
-        self.logger.warning(f"Wrote in derpme!!!{r}")
-        r = self.derp_client.lset(
-            f"{self.name}/step_by_step_status",
-            [{
-                "value": self.step_by_step_execution,
-                "timestamp": time.time()
-            }])
-
-    def stop(self):
-        for c in self.controllers:
-            self.logger.warning("Trying to stop controller {}".format(c))
-            self.controllers[c].stop()
-
-        if self.world['robots'][0]['amqp_inform'] is True:
-            self.buttons_sub.stop()
-            if self.step_by_step_execution:
-                self.step_by_step_sub.stop()
-
-        self.logger.warning("Trying to stop devices_rpc_server")
-        self.devices_rpc_server.stop()
-        self.logger.warning("Trying to stop reset_pose_rpc_server")
-        self.reset_pose_rpc_server.stop()
-
-        self.logger.warning("Trying to stop simulation_thread")
-        self.stopped = True
-
-    def devices_callback(self, message, meta):
-        self.logger.warning("Getting devices")
-        timestamp = time.time()
-        secs = int(timestamp)
-        nanosecs = int((timestamp-secs) * 10**(9))
-        return {"devices": self.devices, "header":{
-                "stamp":{
-                    "sec": secs,
-                    "nanosec": nanosecs
-                }
-            }
-        }
-
-    def reset_pose_callback(self, message, meta):
-        self.logger.warning("Resetting robot pose")
-        self._x = self._init_x
-        self._y = self._init_y
-        self._theta = self._init_theta
-        return {}
-
-    def initialize_resources(self):
-        pass
-
-    def check_ok(self, x, y, prev_x, prev_y):
-        # Check out of bounds
-        if x < 0 or y < 0:
-            self.logger.error("{}: Out of bounds - negative x or y".format(self.name))
-            return True
-        if x / self.resolution > self.width or y / self.resolution > self.height:
-            self.logger.error("{}: Out of bounds".format(self.name))
-            return True
-
-        # Check collision to obstacles
-        x_i = int(x / self.resolution)
-        x_i_p = int(prev_x / self.resolution)
-        if x_i > x_i_p:
-            x_i, x_i_p = x_i_p, x_i
-
-        y_i = int(y / self.resolution)
-        y_i_p = int(prev_y / self.resolution)
-        if y_i > y_i_p:
-            y_i, y_i_p = y_i_p, y_i
-
-        if x_i == x_i_p:
-            for i in range(y_i, y_i_p):
-                if self.map[x_i, i] == 1:
-                    self.logger.error("{}: Crash #1".format(self.name))
-                    return True
-        elif y_i == y_i_p:
-            for i in range(x_i, x_i_p):
-                if self.map[i, y_i] == 1:
-                    self.logger.error("{}: Crash #2".format(self.name))
-                    return True
-        else: # we have a straight line
-            th = math.atan2(y_i_p - y_i, x_i_p - x_i)
-            dist = math.hypot(x_i_p - x_i, y_i_p - y_i)
-            d = 0
-            while d < dist:
-                xx = x_i + d * math.cos(th)
-                yy = y_i + d * math.sin(th)
-                if self.map[int(xx), int(yy)] == 1:
-                    self.logger.error("{}: Crash #3".format(self.name))
-                    return True
-                d += 1.0
-
-        return False
-
-    def simulation_thread(self):
-        while self.stopped is False:
-            if self.motion_controller is not None:
-                prev_x = self._x
-                prev_y = self._y
-                prev_th = self._theta
-
-                if self.motion_controller._angular == 0:
-                    self._x += self.motion_controller._linear * self.dt * math.cos(self._theta)
-                    self._y += self.motion_controller._linear * self.dt * math.sin(self._theta)
-                else:
-                    arc = self.motion_controller._linear / self.motion_controller._angular
-                    self._x += - arc * math.sin(self._theta) + \
-                        arc * math.sin(self._theta + self.dt * self.motion_controller._angular)
-                    self._y -= - arc * math.cos(self._theta) + \
-                        arc * math.cos(self._theta + self.dt * self.motion_controller._angular)
-                self._theta += self.motion_controller._angular * self.dt
-
-                if self._x != prev_x or self._y != prev_y or self._theta != prev_th:
-                    if self.world['robots'][0]['amqp_inform'] is True:
-                        self.logger.info("AMQP pose updated")
-                        self.pose_pub.publish({
-                            "x": float("{:.2f}".format(self._x)),
-                            "y": float("{:.2f}".format(self._y)),
-                            "theta": float("{:.2f}".format(self._theta)),
-                            "resolution": self.resolution
-                        })
-
-                # Send internal pose for distance sensors
-                self.internal_pose_pub.publish({
-                    "x": float("{:.2f}".format(self._x)),
-                    "y": float("{:.2f}".format(self._y)),
-                    "theta": float("{:.2f}".format(self._theta)),
-                    "resolution": self.resolution
-                })
-
-                if self.check_ok(self._x, self._y, prev_x, prev_y):
-                    self._x = prev_x
-                    self._y = prev_y
-                    self._theta = prev_th
-
-            time.sleep(self.dt)
+#!/usr/bin/python
+# -*- coding: utf-8 -*-
+
+import time
+import json
+import math
+import logging
+import threading
+import random
+import string
+import os
+
+from colorama import Fore, Style
+
+from .conn_params import ConnParams
+if ConnParams.type == "amqp":
+    from commlib.transports.amqp import Publisher, RPCService
+elif ConnParams.type == "redis":
+    from commlib.transports.redis import Publisher, RPCService
+
+from commlib.logger import RemoteLogger, Logger
+from commlib.node import TransportType
+import commlib.transports.amqp as acomm
+
+import configparser
+
+from .device_lookup import DeviceLookup
+
+class HeartbeatThread(threading.Thread):
+    def __init__(self, topic, _conn_params, interval=10,  *args, **kwargs):
+        super(HeartbeatThread, self).__init__(*args, **kwargs)
+        self._stop_event = threading.Event()
+        self._rate_secs = interval
+        import commlib
+        self._heartbeat_pub = commlib.transports.amqp.Publisher(
+            topic=topic,
+            conn_params=_conn_params,
+            debug=False
+        )
+        self.daemon = True
+
+    def run(self):
+        try:
+            while not self._stop_event.isSet():
+                self._heartbeat_pub.publish({})
+                self._stop_event.wait(self._rate_secs)
+        except Exception as exc:
+            # print('Heartbeat Thread Ended')
+            pass
+        finally:
+            # print('Heartbeat Thread Ended')
+            pass
+
+    def force_join(self, timeout=None):
+        """ Stop the thread. """
+        self._stop_event.set()
+        threading.Thread.join(self, timeout)
+
+    def stop(self):
+        self._stop_event.set()
+
+    def stopped(self):
+        return self._stop_event.is_set()
+
+class Robot:
+    def __init__(self, world = None, map = None, name = "robot", tick = 0.25):
+        self.logger = Logger(name)
+        logging.getLogger("pika").setLevel(logging.INFO)
+
+        try:
+            self.namespace = os.environ['TEKTRAIN_NAMESPACE']
+        except:
+            self.logger.warning("No TEKTRAIN_NAMESPACE environmental variable found. Automatically setting it to /robot")
+            os.environ["TEKTRAIN_NAMESPACE"] = "/robot"
+            self.namespace = "/robot"
+
+        self.common_logging = False
+
+        try: # Get config for remote logging and heartbeat
+            cfg_file = os.path.expanduser("~/.config/streamsim/config")
+            if not os.path.isfile(cfg_file):
+                self.logger = Logger("name")
+                self.logger.warn('Config file does not exist')
+            config = configparser.ConfigParser()
+            config.read(cfg_file)
+
+            self._username = config.get('broker', 'username')
+            self._password = config.get('broker', 'password')
+            self._host = config.get('broker', 'host')
+            self._port = config.get('broker', 'port')
+            self._vhost = config.get('broker', 'vhost')
+
+            self._device = config.get('core', 'device_name')
+            self._heartbeat_topic = config.get('interfaces', 'heartbeat').replace("DEVICE", self._device)
+            self._logs_topic = config.get('interfaces', 'logs').replace("DEVICE", self._device)
+
+            self.server_params = acomm.ConnectionParameters(
+                host=self._host,
+                port=self._port,
+                vhost=self._vhost)
+            self.server_params.credentials.username = self._username
+            self.server_params.credentials.password = self._password
+
+            if config.get('core', 'remote_logging') == "1":
+                self.logger = RemoteLogger(
+                    self.__class__.__name__,
+                    TransportType.AMQP,
+                    self.server_params,
+                    remote_topic=self._logs_topic
+                )
+                self.logger.info("Created remote logger")
+
+            # Heartbeat
+            self._heartbeat_thread = HeartbeatThread(
+                self._heartbeat_topic,
+                self.server_params
+            )
+            self.logger.info(f"{Fore.RED}Created amqp Publisher {self._heartbeat_topic}{Style.RESET_ALL} ")
+            self._heartbeat_thread.start()
+            self.logger.warning("Setting remote connections successful")
+
+            self.common_logging = True
+
+        except Exception as e:
+            self.logger.warning(f"Error in streamsim system configuration file: {str(e)}")
+
+        self.raw_name = name
+        self.name = self.namespace + "/" + name
+        self.dt = tick
+
+        # intial robot pose - remains remains constant throughout streamsim launch
+        self._init_x = 0
+        self._init_y = 0
+        self._init_theta = 0
+
+        # current robot pose - varies during execution
+        self._x = 0
+        self._y = 0
+        self._theta = 0
+
+        self._curr_node = -1
+
+        self.detection_threshold = 1
+
+        # Yaml configuration management
+        self.world = world
+        self.map = map
+        self.width = self.map.shape[0]
+        self.height = self.map.shape[1]
+        self.resolution = self.world["map"]["resolution"]
+        self.logger.info("Robot {}: map set".format(self.name))
+
+        pose = self.world['robots'][0]['starting_pose']
+        self._init_x = pose['x'] * self.resolution
+        self._init_y = pose['y'] * self.resolution
+        self._init_theta = pose['theta'] / 180.0 * math.pi
+        self.logger.info("Robot {} pose set: {}, {}, {}".format(
+            self.name, self._x, self._y, self._theta))
+
+        self._x = self._init_x
+        self._y = self._init_y
+        self._theta = self._init_theta
+
+        self.step_by_step_execution = self.world['robots'][0]['step_by_step_execution']
+        self.logger.warning("Step by step execution is {}".format(self.step_by_step_execution))
+
+        # Devices set
+        _logger = None
+        if self.common_logging is True:
+            _logger = self.logger
+        self.device_management = DeviceLookup(
+            world = self.world, map = self.map, name = self.name,\
+            namespace = self.namespace, device_name = name, logger = _logger)
+        tmp = self.device_management.get()
+        self.devices = tmp['devices']
+        self.controllers = tmp['controllers']
+        try:
+            self.motion_controller = self.device_management.motion_controller
+        except:
+            self.logger.warning("Robot has no motion controller.. Smells like device!".format(self.name))
+            self.motion_controller = None
+
+        # rpc service which resets the robot pose to the initial given values
+        _topic = self.name + '/reset_robot_pose'
+        self.reset_pose_rpc_server = RPCService(
+            conn_params=ConnParams.get("redis"),
+            on_request=self.reset_pose_callback,
+            rpc_name=_topic)
+        self.logger.info(f"{Fore.GREEN} Created redis RPCService {_topic} {Style.RESET_ALL}")
+
+        _topic = self.name + '/nodes_detector/get_connected_devices'
+        self.devices_rpc_server = RPCService(
+            conn_params=ConnParams.get("redis"),
+            on_request=self.devices_callback,
+            rpc_name=_topic)
+        self.logger.info(f"{Fore.GREEN} Created redis RPCService {_topic} {Style.RESET_ALL}")
+
+        _topic =name + "/pose"
+        self.internal_pose_pub = Publisher(
+            conn_params=ConnParams.get("redis"),
+            topic= _topic)
+        self.logger.info(f"{Fore.GREEN} Created redis Publisher {_topic}{Style.RESET_ALL}")
+
+        # SIMULATOR ------------------------------------------------------------
+        if self.world['robots'][0]['amqp_inform'] is True:
+            import commlib
+
+            final_t = self.name.replace("/", ".")[1:]
+            final_t = final_t[final_t.find(".") + 1:]
+            final_top = final_t + ".pose"
+            final_dete_top = final_t + ".detect"
+            final_leds_top = final_t + ".leds"
+            final_leds_wipe_top = final_t + ".leds.wipe"
+            final_exec = final_t + ".execution"
+
+            # AMQP Publishers  -----------------------------------------------
+
+            self.pose_pub = commlib.transports.amqp.Publisher(
+                conn_params=ConnParams.get("amqp"),
+                topic= final_top)
+            self.logger.info(f"{Fore.RED}Created amqp Publisher {final_top}{Style.RESET_ALL}")
+
+            self.detects_pub = commlib.transports.amqp.Publisher(
+                conn_params=ConnParams.get("amqp"),
+                topic= final_dete_top)
+            self.logger.info(f"{Fore.RED}Created amqp Publisher {final_dete_top}{Style.RESET_ALL}")
+
+            self.leds_pub = commlib.transports.amqp.Publisher(
+                conn_params=ConnParams.get("amqp"),
+                topic= final_leds_top)
+            self.logger.info(f"{Fore.RED}Created amqp Publisher {final_leds_top}{Style.RESET_ALL}")
+
+            self.leds_wipe_pub = commlib.transports.amqp.Publisher(
+                conn_params=ConnParams.get("amqp"),
+                topic= final_leds_wipe_top)
+            self.logger.info(f"{Fore.RED}Created amqp Publisher {final_leds_wipe_top}{Style.RESET_ALL}")
+
+            self.execution_pub = commlib.transports.amqp.Publisher(
+                conn_params=ConnParams.get("amqp"),
+                topic= final_exec)
+            self.logger.info(f"{Fore.RED}Created amqp Publisher {final_exec}{Style.RESET_ALL}")
+
+            # AMQP Subscribers  -----------------------------------------------
+
+            _topic = final_t + ".buttons"
+            self.buttons_amqp_sub = commlib.transports.amqp.Subscriber(
+                conn_params=ConnParams.get("amqp"),
+                topic=_topic,
+                on_message=self.button_amqp)
+            self.logger.info(f"{Fore.RED}Created amqp Subscriber {_topic}{Style.RESET_ALL}")
+
+            if self.step_by_step_execution:
+                _topic = final_t + ".step_by_step"
+                self.step_by_step_amqp_sub = commlib.transports.amqp.Subscriber(
+                    conn_params=ConnParams.get("amqp"),
+                    topic=_topic,
+                    on_message=self.step_by_step_amqp)
+                self.logger.info(f"{Fore.RED}Created amqp Subscriber {_topic}{Style.RESET_ALL}")
+
+            # REDIS Publishers  -----------------------------------------------
+
+            _topic = name + "/buttons_sim"
+            self.buttons_sim_pub = Publisher(
+                conn_params=ConnParams.get("redis"),
+                topic= _topic)
+            self.logger.info(f"{Fore.GREEN}Created redis Publisher {_topic}{Style.RESET_ALL}")
+
+            _topic = name + ".next_step"
+            self.next_step_pub = Publisher(
+                conn_params=ConnParams.get("redis"),
+                topic= _topic)
+            self.logger.info(f"{Fore.GREEN}Created redis Publisher {_topic}{Style.RESET_ALL}")
+
+            # REDIS Subscribers -----------------------------------------------
+
+            _topic = final_t + ".execution.nodes"
+            self.execution_nodes_redis_sub = commlib.transports.redis.Subscriber(
+                conn_params=ConnParams.get("redis"),
+                topic=_topic,
+                on_message=self.execution_nodes_redis)
+            self.logger.info(f"{Fore.GREEN}Created redis Subscriber {_topic}{Style.RESET_ALL}")
+
+            _topic = final_t + ".detects"
+            self.detects_redis_sub = commlib.transports.redis.Subscriber(
+                conn_params=ConnParams.get("redis"),
+                topic=_topic,
+                on_message=self.detects_redis)
+            self.logger.info(f"{Fore.GREEN}Created redis Subscriber {_topic}{Style.RESET_ALL}")
+
+            _topic = final_t + ".leds"
+            self.leds_redis_sub = commlib.transports.redis.Subscriber(
+                conn_params=ConnParams.get("redis"),
+                topic=_topic,
+                on_message=self.leds_redis)
+            self.logger.info(f"{Fore.GREEN}Created redis Subscriber {_topic}{Style.RESET_ALL}")
+
+            _topic = final_t + ".leds.wipe"
+            self.leds_wipe_redis_sub = commlib.transports.redis.Subscriber(
+                conn_params=ConnParams.get("redis"),
+                topic=_topic,
+                on_message=self.leds_wipe_redis)
+            self.logger.info(f"{Fore.GREEN}Created redis Subscriber {_topic}{Style.RESET_ALL}")
+
+
+        # Threads
+        self.simulator_thread = threading.Thread(target = self.simulation_thread)
+
+        from derp_me.client import DerpMeClient
+        self.derp_client = DerpMeClient(conn_params=ConnParams.get("redis"))
+
+        self.logger.info("Device {} set-up".format(self.name))
+
+    def leds_redis(self, message, meta):
+        self.logger.debug("Got leds from redis " + str(message))
+        self.logger.warning(f"{Fore.YELLOW}Sending to amqp notifier: {message}{Style.RESET_ALL}")
+        self.leds_pub.publish(message)
+
+    def leds_wipe_redis(self, message, meta):
+        self.logger.debug("Got leds wipe from redis " + str(message))
+        self.logger.warning(f"{Fore.YELLOW}Sending to amqp notifier: {message}{Style.RESET_ALL}")
+        self.leds_wipe_pub.publish(message)
+
+    def execution_nodes_redis(self, message, meta):
+        self.logger.debug("Got execution node from redis " + str(message))
+        self.logger.warning(f"{Fore.MAGENTA}Sending to amqp notifier: {message}{Style.RESET_ALL}")
+        message["device"] = self.raw_name
+        self.execution_pub.publish(message)
+
+    def detects_redis(self, message, meta):
+        self.logger.warning("Got detect from redis " + str(message))
+        # Wait for source
+        done = False
+        while not done:
+            try:
+                v2 = self.derp_client.lget(self.name.replace("/", ".")[1:] + ".detect.source", 0, 0)['val'][0]
+                self.logger.info("Got the source!")
+                done = True
+            except:
+                time.sleep(0.1)
+                self.logger.info("Source not written yet...")
+
+        if v2 != "empty":
+            message["actor_id"] = v2["id"]
+        else:
+            message["actor_id"] = -1
+        self.logger.warning(f"{Fore.CYAN}Sending to amqp notifier: {message}{Style.RESET_ALL}")
+        self.detects_pub.publish(message)
+
+    def button_amqp(self, message, meta):
+        self.logger.warning("Got button press from amqp " + str(message))
+        self.buttons_sim_pub.publish({
+            "button": message["button"]
+        })
+
+    def step_by_step_amqp(self, message, meta):
+        self.logger.info(f"Got next step from amqp")
+        self.next_step_pub.publish({})
+
+    def start(self):
+        for c in self.controllers:
+            self.controllers[c].start()
+
+        if self.world['robots'][0]['amqp_inform'] is True:
+            self.buttons_amqp_sub.run()
+            self.execution_nodes_redis_sub.run()
+            self.detects_redis_sub.run()
+            self.leds_redis_sub.run()
+            self.leds_wipe_redis_sub.run()
+            if self.step_by_step_execution:
+                self.step_by_step_amqp_sub.run()
+
+        self.devices_rpc_server.run()
+        self.reset_pose_rpc_server.run()
+        self.stopped = False
+        self.simulator_thread.start()
+
+        r = self.derp_client.lset(
+            "stream_sim/state",
+            [{
+                "state": "ACTIVE",
+                "device": self.name,
+                "timestamp": time.time()
+            }])
+        self.logger.warning(f"Wrote in derpme!!!{r}")
+        r = self.derp_client.lset(
+            f"{self.name}/step_by_step_status",
+            [{
+                "value": self.step_by_step_execution,
+                "timestamp": time.time()
+            }])
+
+    def stop(self):
+        for c in self.controllers:
+            self.logger.warning("Trying to stop controller {}".format(c))
+            self.controllers[c].stop()
+
+        if self.world['robots'][0]['amqp_inform'] is True:
+            self.buttons_sub.stop()
+            if self.step_by_step_execution:
+                self.step_by_step_sub.stop()
+
+        self.logger.warning("Trying to stop devices_rpc_server")
+        self.devices_rpc_server.stop()
+        self.logger.warning("Trying to stop reset_pose_rpc_server")
+        self.reset_pose_rpc_server.stop()
+
+        self.logger.warning("Trying to stop simulation_thread")
+        self.stopped = True
+
+    def devices_callback(self, message, meta):
+        self.logger.warning("Getting devices")
+        timestamp = time.time()
+        secs = int(timestamp)
+        nanosecs = int((timestamp-secs) * 10**(9))
+        return {"devices": self.devices, "header":{
+                "stamp":{
+                    "sec": secs,
+                    "nanosec": nanosecs
+                }
+            }
+        }
+
+    def reset_pose_callback(self, message, meta):
+        self.logger.warning("Resetting robot pose")
+        self._x = self._init_x
+        self._y = self._init_y
+        self._theta = self._init_theta
+        return {}
+
+    def initialize_resources(self):
+        pass
+
+    def check_ok(self, x, y, prev_x, prev_y):
+        # Check out of bounds
+        if x < 0 or y < 0:
+            self.logger.error("{}: Out of bounds - negative x or y".format(self.name))
+            return True
+        if x / self.resolution > self.width or y / self.resolution > self.height:
+            self.logger.error("{}: Out of bounds".format(self.name))
+            return True
+
+        # Check collision to obstacles
+        x_i = int(x / self.resolution)
+        x_i_p = int(prev_x / self.resolution)
+        if x_i > x_i_p:
+            x_i, x_i_p = x_i_p, x_i
+
+        y_i = int(y / self.resolution)
+        y_i_p = int(prev_y / self.resolution)
+        if y_i > y_i_p:
+            y_i, y_i_p = y_i_p, y_i
+
+        if x_i == x_i_p:
+            for i in range(y_i, y_i_p):
+                if self.map[x_i, i] == 1:
+                    self.logger.error("{}: Crash #1".format(self.name))
+                    return True
+        elif y_i == y_i_p:
+            for i in range(x_i, x_i_p):
+                if self.map[i, y_i] == 1:
+                    self.logger.error("{}: Crash #2".format(self.name))
+                    return True
+        else: # we have a straight line
+            th = math.atan2(y_i_p - y_i, x_i_p - x_i)
+            dist = math.hypot(x_i_p - x_i, y_i_p - y_i)
+            d = 0
+            while d < dist:
+                xx = x_i + d * math.cos(th)
+                yy = y_i + d * math.sin(th)
+                if self.map[int(xx), int(yy)] == 1:
+                    self.logger.error("{}: Crash #3".format(self.name))
+                    return True
+                d += 1.0
+
+        return False
+
+    def simulation_thread(self):
+        while self.stopped is False:
+            if self.motion_controller is not None:
+                prev_x = self._x
+                prev_y = self._y
+                prev_th = self._theta
+
+                if self.motion_controller._angular == 0:
+                    self._x += self.motion_controller._linear * self.dt * math.cos(self._theta)
+                    self._y += self.motion_controller._linear * self.dt * math.sin(self._theta)
+                else:
+                    arc = self.motion_controller._linear / self.motion_controller._angular
+                    self._x += - arc * math.sin(self._theta) + \
+                        arc * math.sin(self._theta + self.dt * self.motion_controller._angular)
+                    self._y -= - arc * math.cos(self._theta) + \
+                        arc * math.cos(self._theta + self.dt * self.motion_controller._angular)
+                self._theta += self.motion_controller._angular * self.dt
+
+                if self._x != prev_x or self._y != prev_y or self._theta != prev_th:
+                    if self.world['robots'][0]['amqp_inform'] is True:
+                        self.logger.info("AMQP pose updated")
+                        self.pose_pub.publish({
+                            "x": float("{:.2f}".format(self._x)),
+                            "y": float("{:.2f}".format(self._y)),
+                            "theta": float("{:.2f}".format(self._theta)),
+                            "resolution": self.resolution
+                        })
+
+                # Send internal pose for distance sensors
+                self.internal_pose_pub.publish({
+                    "x": float("{:.2f}".format(self._x)),
+                    "y": float("{:.2f}".format(self._y)),
+                    "theta": float("{:.2f}".format(self._theta)),
+                    "resolution": self.resolution
+                })
+
+                if self.check_ok(self._x, self._y, prev_x, prev_y):
+                    self._x = prev_x
+                    self._y = prev_y
+                    self._theta = prev_th
+
+            time.sleep(self.dt)