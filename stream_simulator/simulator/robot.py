--- conflicted
+++ resolved
@@ -1,245 +1,241 @@
-#!/usr/bin/python
-# -*- coding: utf-8 -*-
-
-import time
-import json
-import math
-import logging
-import threading
-import random
-import string
-import os
-
-from stream_simulator import ConnParams
-if ConnParams.type == "amqp":
-    from commlib_py.transports.amqp import Publisher, RPCServer
-elif ConnParams.type == "redis":
-    from commlib_py.transports.redis import Publisher, RPCServer
-
-from commlib_py.logger import Logger
-from .device_lookup import DeviceLookup
-
-class Robot:
-    def __init__(self, world = None, map = None, name = "robot", tick = 0.1):
-        self.logger = Logger(name)
-
-        try:
-            self.namespace = os.environ['TEKTRAIN_NAMESPACE']
-        except:
-            self.logger.error("No TEKTRAIN_NAMESPACE environmental variable found. Please set it!")
-            exit(0)
-
-        self.name = self.namespace + "/" + name
-        self.dt = tick
-
-        self._x = 0
-        self._y = 0
-        self._theta = 0
-
-        self.detection_threshold = 1.0
-
-        # Yaml configuration management
-        self.world = world
-        self.map = map
-        self.width = self.map.shape[0]
-        self.height = self.map.shape[1]
-        self.resolution = self.world["map"]["resolution"]
-        self.logger.info("Robot {}: map set".format(self.name))
-
-        pose = self.world['robots'][0]['starting_pose']
-        self._x = pose['x'] * self.resolution
-        self._y = pose['y'] * self.resolution
-        self._theta = pose['theta'] / 180.0 * math.pi
-        self.logger.info("Robot {} pose set: {}, {}, {}".format(
-            self.name, self._x, self._y, self._theta))
-
-        # Devices set
-        self.device_management = DeviceLookup(world = self.world, name = self.name,\
-            namespace = self.namespace)
-        tmp = self.device_management.get()
-        self.devices = tmp['devices']
-        self.controllers = tmp['controllers']
-        try:
-            self.motion_controller = self.device_management.motion_controller
-        except:
-            self.logger.warning("Robot has no motion controller.. Smells like device!".format(self.name))
-            self.motion_controller = None
-
-        self.devices_rpc_server = RPCServer(conn_params=ConnParams.get(), on_request=self.devices_callback, rpc_name=self.namespace + '/nodes_detector/get_connected_devices')
-
-        # SIMULATOR ------------------------------------------------------------
-        self.pose_pub = Publisher(conn_params=ConnParams.get(), topic= name + ":pose")
-<<<<<<< HEAD
-        self.detection_pub = Publisher(conn_params=ConnParams.get(), topic= name + ":detection")
-
-        # Threads
-        self.motion_thread = threading.Thread(target = self.handle_motion)
-=======
-        self.simulator_thread = threading.Thread(target = self.simulation_thread)
->>>>>>> d4dce214
-
-        self.logger.info("Robot {} set-up".format(self.name))
-
-    def start(self):
-        for c in self.controllers:
-            self.controllers[c].start()
-
-        self.devices_rpc_server.run()
-        self.simulator_thread.start()
-
-    def devices_callback(self, message, meta):
-        timestamp = time.time()
-        secs = int(timestamp)
-        nanosecs = int((timestamp-secs) * 10**(9))
-        return {"devices": self.devices, "header":{
-                "stamp":{
-                    "sec": secs,
-                    "nanosec": nanosecs
-                }
-            }
-        }
-
-    def initialize_resources(self):
-        pass
-
-    def check_ok(self, x, y, prev_x, prev_y):
-        # Check out of bounds
-        if x < 0 or y < 0:
-            self.logger.error("{}: Out of bounds - negative x or y".format(self.name))
-            return True
-        if x / self.resolution > self.width or y / self.resolution > self.height:
-            self.logger.error("{}: Out of bounds".format(self.name))
-            return True
-
-        # Check collision to obstacles
-        x_i = int(x / self.resolution)
-        x_i_p = int(prev_x / self.resolution)
-        if x_i > x_i_p:
-            x_i, x_i_p = x_i_p, x_i
-
-        y_i = int(y / self.resolution)
-        y_i_p = int(prev_y / self.resolution)
-        if y_i > y_i_p:
-            y_i, y_i_p = y_i_p, y_i
-
-        if x_i == x_i_p:
-            for i in range(y_i, y_i_p):
-                if self.map[x_i, i] == 1:
-                    self.logger.error("{}: Crash #1".format(self.name))
-                    return True
-        elif y_i == y_i_p:
-            for i in range(x_i, x_i_p):
-                if self.map[i, y_i] == 1:
-                    self.logger.error("{}: Crash #2".format(self.name))
-                    return True
-        else: # we have a straight line
-            th = math.atan2(y_i_p - y_i, x_i_p - x_i)
-            dist = math.hypot(x_i_p - x_i, y_i_p - y_i)
-            d = 0
-            while d < dist:
-                xx = x_i + d * math.cos(th)
-                yy = y_i + d * math.sin(th)
-                if self.map[int(xx), int(yy)] == 1:
-                    self.logger.error("{}: Crash #3".format(self.name))
-                    return True
-                d += 1.0
-
-        return False
-
-    def simulation_thread(self):
-        while True:
-            if self.motion_controller is not None:
-                prev_x = self._x
-                prev_y = self._y
-                prev_th = self._theta
-
-                if self.motion_controller._angular == 0:
-                    self._x += self.motion_controller._linear * self.dt * math.cos(self._theta)
-                    self._y += self.motion_controller._linear * self.dt * math.sin(self._theta)
-                else:
-                    arc = self.motion_controller._linear / self.motion_controller._angular
-                    self._x += - arc * math.sin(self._theta) + \
-                        arc * math.sin(self._theta + self.dt * self.motion_controller._angular)
-                    self._y -= - arc * math.cos(self._theta) + \
-                        arc * math.cos(self._theta + self.dt * self.motion_controller._angular)
-                self._theta += self.motion_controller._angular * self.dt
-
-                if self.check_ok(self._x, self._y, prev_x, prev_y):
-                    self._x = prev_x
-                    self._y = prev_y
-                    self._theta = prev_th
-
-                self.logger.debug("Robot pose: {}, {}, {}".format(\
-                    "{:.2f}".format(self._x), \
-                    "{:.2f}".format(self._y), \
-                    "{:.2f}".format(self._theta)))
-
-                self.pose_pub.publish({
-                    "x": float("{:.2f}".format(self._x)),
-                    "y": float("{:.2f}".format(self._y)),
-                    "theta": float("{:.2f}".format(self._theta))
-                })
-
-            self.check_detections()
-
-            time.sleep(self.dt)
-
-    def check_detections(self):
-        detections = {
-            'text': False,
-            'human': False,
-            'sound': False,
-            'qr': False,
-            'barcode': False,
-            'language': False,
-            'motion': False,
-            'color': False
-        }
-        detected = False
-        # Check distance from stuff
-        for h in self.world["actors"]["humans"]:
-            x = h["x"] * self.resolution
-            y = h["y"] * self.resolution
-            if math.hypot(x - self._x, y - self._y) < self.detection_threshold:
-                detected = True
-                detections['human'] = True
-                if h['move'] == 1:
-                    detections['motion'] = True
-                if h['sound'] == 1:
-                    detections['sound'] = True
-                if h['lang'] != 0:
-                    detections['language'] = True
-                    detections['language_spec'] = h['lang']
-        for h in self.world["actors"]["sound_sources"]:
-            x = h["x"] * self.resolution
-            y = h["y"] * self.resolution
-            if math.hypot(x - self._x, y - self._y) < self.detection_threshold:
-                detected = True
-                detections['sound'] = True
-        for h in self.world["actors"]["qrs"]:
-            x = h["x"] * self.resolution
-            y = h["y"] * self.resolution
-            if math.hypot(x - self._x, y - self._y) < self.detection_threshold:
-                detected = True
-                detections['qr'] = True
-        for h in self.world["actors"]["barcodes"]:
-            x = h["x"] * self.resolution
-            y = h["y"] * self.resolution
-            if math.hypot(x - self._x, y - self._y) < self.detection_threshold:
-                detected = True
-                detections['barcode'] = True
-        for h in self.world["actors"]["colors"]:
-            x = h["x"] * self.resolution
-            y = h["y"] * self.resolution
-            if math.hypot(x - self._x, y - self._y) < self.detection_threshold:
-                detected = True
-                detections['color'] = True
-        for h in self.world["actors"]["texts"]:
-            x = h["x"] * self.resolution
-            y = h["y"] * self.resolution
-            if math.hypot(x - self._x, y - self._y) < self.detection_threshold:
-                detected = True
-                detections['text'] = True
-
-        # if detected:
-        self.detection_pub.publish(detections)
+#!/usr/bin/python
+# -*- coding: utf-8 -*-
+
+import time
+import json
+import math
+import logging
+import threading
+import random
+import string
+import os
+
+from stream_simulator import ConnParams
+if ConnParams.type == "amqp":
+    from commlib_py.transports.amqp import Publisher, RPCServer
+elif ConnParams.type == "redis":
+    from commlib_py.transports.redis import Publisher, RPCServer
+
+from commlib_py.logger import Logger
+from .device_lookup import DeviceLookup
+
+class Robot:
+    def __init__(self, world = None, map = None, name = "robot", tick = 0.1):
+        self.logger = Logger(name)
+
+        try:
+            self.namespace = os.environ['TEKTRAIN_NAMESPACE']
+        except:
+            self.logger.error("No TEKTRAIN_NAMESPACE environmental variable found. Please set it!")
+            exit(0)
+
+        self.name = self.namespace + "/" + name
+        self.dt = tick
+
+        self._x = 0
+        self._y = 0
+        self._theta = 0
+
+        self.detection_threshold = 1.0
+
+        # Yaml configuration management
+        self.world = world
+        self.map = map
+        self.width = self.map.shape[0]
+        self.height = self.map.shape[1]
+        self.resolution = self.world["map"]["resolution"]
+        self.logger.info("Robot {}: map set".format(self.name))
+
+        pose = self.world['robots'][0]['starting_pose']
+        self._x = pose['x'] * self.resolution
+        self._y = pose['y'] * self.resolution
+        self._theta = pose['theta'] / 180.0 * math.pi
+        self.logger.info("Robot {} pose set: {}, {}, {}".format(
+            self.name, self._x, self._y, self._theta))
+
+        # Devices set
+        self.device_management = DeviceLookup(world = self.world, name = self.name,\
+            namespace = self.namespace)
+        tmp = self.device_management.get()
+        self.devices = tmp['devices']
+        self.controllers = tmp['controllers']
+        try:
+            self.motion_controller = self.device_management.motion_controller
+        except:
+            self.logger.warning("Robot has no motion controller.. Smells like device!".format(self.name))
+            self.motion_controller = None
+
+        self.devices_rpc_server = RPCServer(conn_params=ConnParams.get(), on_request=self.devices_callback, rpc_name=self.namespace + '/nodes_detector/get_connected_devices')
+
+        # SIMULATOR ------------------------------------------------------------
+        self.pose_pub = Publisher(conn_params=ConnParams.get(), topic= name + ":pose")
+        self.detection_pub = Publisher(conn_params=ConnParams.get(), topic= name + ":detection")
+
+        # Threads
+        self.simulator_thread = threading.Thread(target = self.simulation_thread)
+
+        self.logger.info("Robot {} set-up".format(self.name))
+
+    def start(self):
+        for c in self.controllers:
+            self.controllers[c].start()
+
+        self.devices_rpc_server.run()
+        self.simulator_thread.start()
+
+    def devices_callback(self, message, meta):
+        timestamp = time.time()
+        secs = int(timestamp)
+        nanosecs = int((timestamp-secs) * 10**(9))
+        return {"devices": self.devices, "header":{
+                "stamp":{
+                    "sec": secs,
+                    "nanosec": nanosecs
+                }
+            }
+        }
+
+    def initialize_resources(self):
+        pass
+
+    def check_ok(self, x, y, prev_x, prev_y):
+        # Check out of bounds
+        if x < 0 or y < 0:
+            self.logger.error("{}: Out of bounds - negative x or y".format(self.name))
+            return True
+        if x / self.resolution > self.width or y / self.resolution > self.height:
+            self.logger.error("{}: Out of bounds".format(self.name))
+            return True
+
+        # Check collision to obstacles
+        x_i = int(x / self.resolution)
+        x_i_p = int(prev_x / self.resolution)
+        if x_i > x_i_p:
+            x_i, x_i_p = x_i_p, x_i
+
+        y_i = int(y / self.resolution)
+        y_i_p = int(prev_y / self.resolution)
+        if y_i > y_i_p:
+            y_i, y_i_p = y_i_p, y_i
+
+        if x_i == x_i_p:
+            for i in range(y_i, y_i_p):
+                if self.map[x_i, i] == 1:
+                    self.logger.error("{}: Crash #1".format(self.name))
+                    return True
+        elif y_i == y_i_p:
+            for i in range(x_i, x_i_p):
+                if self.map[i, y_i] == 1:
+                    self.logger.error("{}: Crash #2".format(self.name))
+                    return True
+        else: # we have a straight line
+            th = math.atan2(y_i_p - y_i, x_i_p - x_i)
+            dist = math.hypot(x_i_p - x_i, y_i_p - y_i)
+            d = 0
+            while d < dist:
+                xx = x_i + d * math.cos(th)
+                yy = y_i + d * math.sin(th)
+                if self.map[int(xx), int(yy)] == 1:
+                    self.logger.error("{}: Crash #3".format(self.name))
+                    return True
+                d += 1.0
+
+        return False
+
+    def simulation_thread(self):
+        while True:
+            if self.motion_controller is not None:
+                prev_x = self._x
+                prev_y = self._y
+                prev_th = self._theta
+
+                if self.motion_controller._angular == 0:
+                    self._x += self.motion_controller._linear * self.dt * math.cos(self._theta)
+                    self._y += self.motion_controller._linear * self.dt * math.sin(self._theta)
+                else:
+                    arc = self.motion_controller._linear / self.motion_controller._angular
+                    self._x += - arc * math.sin(self._theta) + \
+                        arc * math.sin(self._theta + self.dt * self.motion_controller._angular)
+                    self._y -= - arc * math.cos(self._theta) + \
+                        arc * math.cos(self._theta + self.dt * self.motion_controller._angular)
+                self._theta += self.motion_controller._angular * self.dt
+
+                if self.check_ok(self._x, self._y, prev_x, prev_y):
+                    self._x = prev_x
+                    self._y = prev_y
+                    self._theta = prev_th
+
+                self.logger.debug("Robot pose: {}, {}, {}".format(\
+                    "{:.2f}".format(self._x), \
+                    "{:.2f}".format(self._y), \
+                    "{:.2f}".format(self._theta)))
+
+                self.pose_pub.publish({
+                    "x": float("{:.2f}".format(self._x)),
+                    "y": float("{:.2f}".format(self._y)),
+                    "theta": float("{:.2f}".format(self._theta))
+                })
+
+            self.check_detections()
+
+            time.sleep(self.dt)
+
+    def check_detections(self):
+        detections = {
+            'text': False,
+            'human': False,
+            'sound': False,
+            'qr': False,
+            'barcode': False,
+            'language': False,
+            'motion': False,
+            'color': False
+        }
+        detected = False
+        # Check distance from stuff
+        for h in self.world["actors"]["humans"]:
+            x = h["x"] * self.resolution
+            y = h["y"] * self.resolution
+            if math.hypot(x - self._x, y - self._y) < self.detection_threshold:
+                detected = True
+                detections['human'] = True
+                if h['move'] == 1:
+                    detections['motion'] = True
+                if h['sound'] == 1:
+                    detections['sound'] = True
+                if h['lang'] != 0:
+                    detections['language'] = True
+                    detections['language_spec'] = h['lang']
+        for h in self.world["actors"]["sound_sources"]:
+            x = h["x"] * self.resolution
+            y = h["y"] * self.resolution
+            if math.hypot(x - self._x, y - self._y) < self.detection_threshold:
+                detected = True
+                detections['sound'] = True
+        for h in self.world["actors"]["qrs"]:
+            x = h["x"] * self.resolution
+            y = h["y"] * self.resolution
+            if math.hypot(x - self._x, y - self._y) < self.detection_threshold:
+                detected = True
+                detections['qr'] = True
+        for h in self.world["actors"]["barcodes"]:
+            x = h["x"] * self.resolution
+            y = h["y"] * self.resolution
+            if math.hypot(x - self._x, y - self._y) < self.detection_threshold:
+                detected = True
+                detections['barcode'] = True
+        for h in self.world["actors"]["colors"]:
+            x = h["x"] * self.resolution
+            y = h["y"] * self.resolution
+            if math.hypot(x - self._x, y - self._y) < self.detection_threshold:
+                detected = True
+                detections['color'] = True
+        for h in self.world["actors"]["texts"]:
+            x = h["x"] * self.resolution
+            y = h["y"] * self.resolution
+            if math.hypot(x - self._x, y - self._y) < self.detection_threshold:
+                detected = True
+                detections['text'] = True
+
+        # if detected:
+        self.detection_pub.publish(detections)